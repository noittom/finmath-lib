/*
 * (c) Copyright Christian P. Fries, Germany. Contact: email@christian-fries.de.
 *
 * Created on 09.02.2004
 */
package net.finmath.montecarlo.interestrate.models;

import java.io.IOException;
import java.io.ObjectInputStream;
import java.io.Serializable;
import java.time.LocalDateTime;
import java.util.ArrayList;
import java.util.Collections;
import java.util.HashMap;
import java.util.Map;
import java.util.Map.Entry;
import java.util.TreeMap;
import java.util.concurrent.ConcurrentHashMap;

import net.finmath.exception.CalculationException;
import net.finmath.functions.AnalyticFormulas;
import net.finmath.marketdata.model.AnalyticModel;
import net.finmath.marketdata.model.curves.DiscountCurve;
import net.finmath.marketdata.model.curves.DiscountCurveFromForwardCurve;
import net.finmath.marketdata.model.curves.ForwardCurve;
import net.finmath.marketdata.model.volatilities.AbstractSwaptionMarketData;
import net.finmath.marketdata.products.Swap;
import net.finmath.marketdata.products.SwapAnnuity;
import net.finmath.montecarlo.AbstractRandomVariableFactory;
import net.finmath.montecarlo.RandomVariableFactory;
import net.finmath.montecarlo.interestrate.CalibrationProduct;
import net.finmath.montecarlo.interestrate.LIBORMarketModel;
import net.finmath.montecarlo.interestrate.models.covariance.AbstractLIBORCovarianceModelParametric;
import net.finmath.montecarlo.interestrate.models.covariance.LIBORCovarianceModel;
import net.finmath.montecarlo.interestrate.models.covariance.LIBORCovarianceModelCalibrateable;
import net.finmath.montecarlo.interestrate.products.AbstractLIBORMonteCarloProduct;
import net.finmath.montecarlo.interestrate.products.SwaptionAnalyticApproximation;
import net.finmath.montecarlo.interestrate.products.SwaptionSimple;
import net.finmath.montecarlo.model.AbstractProcessModel;
import net.finmath.montecarlo.process.MonteCarloProcess;
import net.finmath.stochastic.RandomVariable;
import net.finmath.time.RegularSchedule;
import net.finmath.time.Schedule;
import net.finmath.time.TimeDiscretization;
import net.finmath.time.TimeDiscretizationFromArray;

/**
 * Implements a (generalized) LIBOR market model with generic covariance structure (lognormal, normal, displaced or stochastic volatility)
 * with some drift approximation methods.
 * <br><br>
 * In its default case the class specifies a multi-factor LIBOR market model in its log-normal formulation, that is
 * <i>L<sub>j</sub> = exp(Y<sub>j</sub>) </i> where
 * \[
 * 		dY_{j} = \mu_{j} dt + \lambda_{1,j} dW_{1} + \ldots + \lambda_{m,j} dW_{m}
 * \]
 * <br>
 * The model uses an {@link net.finmath.montecarlo.interestrate.models.covariance.LIBORCovarianceModel} for the specification of
 * <i>(&lambda;<sub>1,j</sub>,...,&lambda;<sub>m,j</sub>)</i> as a covariance model.
 * See {@link net.finmath.montecarlo.model.ProcessModel} for details on the implemented interface
 * <br><br>
 * However, the class is more general:
 * <ul>
 * 	<li>
 * 		The model may be log-normal or normal specification with a given local volatility.
 *	</li>
 * 	<li>
 * 		The class implements different measure(drift) / numeraire pairs: terminal measure and spot measure.
 *	</li>
 * 	<li>
 * 		The class allows to configure a discounting curve (e.g.&nbsp;for "OIS discounting") using a simple deterministic zero spread.
 * 		In this case, the numeraire \( N(t) \) is adjusted by \( \exp( \int_0^t -\lambda(\tau) d\tau ) \).
 *	</li>
 * </ul>
 *
 * <br>
 * The class specifies a LIBOR market model, that is
 * <i>L<sub>j</sub> = f(Y<sub>j</sub>) </i> where
 * <ul>
 * 	<li>
 * 		<i>f</i> is <i>f(x) = exp(x)</i> (default, log-normal LIBOR Market Model) or
 * 	</li>
 * 	<li>
 * 		<i>f</i> is <i>f(x) = x</i> (normal model, used if <code>property.set("stateSpace","NORMAL"))</code>
 * 	</li>
 * </ul>
 * and
 * <br>
 * <i>dY<sub>j</sub> = &mu;<sub>j</sub> dt + &lambda;<sub>1,j</sub> dW<sub>1</sub> + ... + &lambda;<sub>m,j</sub> dW<sub>m</sub></i> <br>
 * <br>
 * see {@link net.finmath.montecarlo.model.ProcessModel} for details on the implemented interface.
 * <br>
 * The model uses an <code>AbstractLIBORCovarianceModel</code> as a covariance model.
 * If the covariance model is of type <code>AbstractLIBORCovarianceModelParametric</code>
 * a calibration to swaptions can be performed.
 * <br>
 * Note that &lambda; may still depend on <i>L</i>, hence generating a log-normal dynamic for <i>L</i> even
 * if the stateSpace property has been set to NORMAL.
 * <br>
 *
 * The map <code>properties</code> allows to configure the model. The following keys may be used:
 * <ul>
 * 		<li>
 * 			<code>measure</code>: Possible values:
 * 			<ul>
 * 				<li>
 * 					<code>SPOT</code>: Simulate under spot measure. In this case, the single curve numeraire
 * 					is \( N(T_{i}) = \prod_{j=0}^{i-1} (1 + L(T_{j},T_{j+1};T_{j}) (T_{j+1}-T_{j})) \).
 * 				</li>
 * 				<li>
 * 					<code>TERMINAL</code>: Simulate under terminal measure. In this case, the single curve numeraire
 * 					is \( N(T_{i}) = P(T_{n};T_{i}) = \prod_{j=i}^{n-1} (1 + L(T_{j},T_{j+1};T_{i}) (T_{j+1}-T_{j}))^{-1} \).
 * 				</li>
 *			</ul>
 *		</li>
 * 		<li>
 * 			<code>stateSpace</code>: Possible values:
 * 			<ul>
 * 				<li>
 * 					<code>LOGNORMAL</code>: The state space transform is set to exp, i.e., <i>L = exp(Y)</i>. When the covariance model is deterministic, then this is the classical lognormal LIBOR market model. Note that the covariance model may still provide a local volatility function.
 * 				</li>
 * 				<li>
 * 					<code>NORMAL</code>: The state space transform is set to identity, i.e., <i>L = Y</i>. When the covariance model is deterministic, then this is a normal LIBOR market model. Note that the covariance model may still provide a local volatility function.
 * 				</li>
 *			</ul>
 *		</li>
 * 		<li>
 * 			<code>liborCap</code>: An optional <code>Double</code> value applied as a cap to the LIBOR rates.
 * 			May be used to limit the simulated valued to prevent values attaining POSITIVE_INFINITY and
 * 			numerical problems. To disable the cap, set <code>liborCap</code> to <code>Double.POSITIVE_INFINITY</code>.
 *		</li>
 * </ul>
 * <br>
 * The main task of this class is to calculate the risk-neutral drift and the
 * corresponding numeraire given the covariance model.
 *
 * The calibration of the covariance structure is not part of this class. For the calibration
 * of parametric models of the instantaneous covariance see
 * {@link net.finmath.montecarlo.interestrate.models.covariance.AbstractLIBORCovarianceModelParametric#getCloneCalibrated(LIBORMarketModel, CalibrationProduct[], Map)}.
 *
 * @author Christian Fries
 * @version 1.2
 * @see net.finmath.montecarlo.process.MonteCarloProcess The interface for numerical schemes.
 * @see net.finmath.montecarlo.model.ProcessModel The interface for models provinding parameters to numerical schemes.
 * @see net.finmath.montecarlo.interestrate.models.covariance.AbstractLIBORCovarianceModel The abstract covariance model plug ins.
 * @see net.finmath.montecarlo.interestrate.models.covariance.AbstractLIBORCovarianceModelParametric A parametic covariance model including a generic calibration algorithm.
 */
public class LIBORMarketModelFromCovarianceModel extends AbstractProcessModel implements LIBORMarketModel, Serializable {

	private static final long serialVersionUID = 4166077559001066615L;

	public enum Measure				{ SPOT, TERMINAL }
	public enum StateSpace			{ NORMAL, LOGNORMAL }
	public enum Driftapproximation	{ EULER, LINE_INTEGRAL, PREDICTOR_CORRECTOR }
	public enum InterpolationMethod	{ LINEAR, LOG_LINEAR_UNCORRECTED, LOG_LINEAR_CORRECTED }

	private final TimeDiscretization		liborPeriodDiscretization;

	private String							forwardCurveName;
	private AnalyticModel			curveModel;

	private ForwardCurve			forwardRateCurve;
	private DiscountCurve			discountCurve;

	private final AbstractRandomVariableFactory	randomVariableFactory;
	private LIBORCovarianceModel	covarianceModel;

	private AbstractSwaptionMarketData		swaptionMarketData;

	private Driftapproximation	driftApproximationMethod	= Driftapproximation.EULER;
	private Measure				measure						= Measure.SPOT;
	private StateSpace			stateSpace					= StateSpace.LOGNORMAL;
	private InterpolationMethod interpolationMethod			= InterpolationMethod.LOG_LINEAR_CORRECTED;
	private double				liborCap					= 1E5;

	// This is a cache of the integrated covariance.
	private double[][][]		integratedLIBORCovariance;
	private transient Object	integratedLIBORCovarianceLazyInitLock = new Object();

	// Cache for the numeraires, needs to be invalidated if process changes - move out of the object (to process?)
	private transient MonteCarloProcess						numerairesProcess = null;
	private transient ConcurrentHashMap<Integer, RandomVariable>	numeraires = new ConcurrentHashMap<>();
	private transient ConcurrentHashMap<Double, RandomVariable>		numeraireDiscountFactorForwardRates = new ConcurrentHashMap<>();
	private transient ConcurrentHashMap<Double, RandomVariable>		numeraireDiscountFactors = new ConcurrentHashMap<>();



	private RandomVariable      interpolationDriftAdjustmentsTerminal[];
	/**
	 * Creates a LIBOR Market Model for given covariance.
	 *
	 * The map <code>properties</code> allows to configure the model. The following keys may be used:
	 * <ul>
	 * 		<li>
	 * 			<code>measure</code>: Possible values:
	 * 			<ul>
	 * 				<li>
	 * 					<code>SPOT</code> (<code>String</code>): Simulate under spot measure.
	 * 				</li>
	 * 				<li>
	 * 					<code>TERMINAL</code> (<code>String</code>): Simulate under terminal measure.
	 * 				</li>
	 *			</ul>
	 *		</li>
	 * 		<li>
	 * 			<code>stateSpace</code>: Possible values:
	 * 			<ul>
	 * 				<li>
	 * 					<code>LOGNORMAL</code> (<code>String</code>): Simulate <i>L = exp(Y)</i>.
	 * 				</li>
	 * 				<li>
	 * 					<code>NORMAL</code> (<code>String</code>): Simulate <i>L = Y</i>.
	 * 				</li>
	 *			</ul>
	 *		</li>
	 * 		<li>
	 * 			<code>liborCap</code>: An optional <code>Double</code> value applied as a cap to the LIBOR rates.
	 * 			May be used to limit the simulated valued to prevent values attaining POSITIVE_INFINITY and
	 * 			numerical problems. To disable the cap, set <code>liborCap</code> to <code>Double.POSITIVE_INFINITY</code>.
	 *		</li>
	 * 		<li>
	 * 			<code>calibrationParameters</code>: Possible values:
	 * 			<ul>
	 * 				<li>
	 * 					<code>Map&lt;String,Object&gt;</code> a parameter map with the following key/value pairs:
	 * 					<ul>
	 *				 		<li>
	 * 							<code>accuracy</code>: <code>Double</code> specifying the required solver accuracy.
	 * 						</li>
	 *				 		<li>
	 * 							<code>maxIterations</code>: <code>Integer</code> specifying the maximum iterations for the solver.
	 * 						</li>
	 *					</ul>
	 *				</li>
	 *			</ul>
	 *		</li>
	 * </ul>
	 *
	 * @param liborPeriodDiscretization The discretization of the interest rate curve into forward rates (tenor structure).
	 * @param analyticModel The associated analytic model of this model (containing the associated market data objects like curve).
	 * @param forwardRateCurve The initial values for the forward rates.
	 * @param discountCurve The discount curve to use. This will create an LMM model with a deterministic zero-spread discounting adjustment.
	 * @param randomVariableFactory The random variable factory used to create the inital values of the model.
	 * @param covarianceModel The covariance model to use.
	 * @param properties Key value map specifying properties like <code>measure</code> and <code>stateSpace</code>.
	 * @throws net.finmath.exception.CalculationException Thrown if the valuation fails, specific cause may be available via the <code>cause()</code> method.
	 */
	public LIBORMarketModelFromCovarianceModel(
			TimeDiscretization			liborPeriodDiscretization,
			AnalyticModel			analyticModel,
			ForwardCurve			forwardRateCurve,
			DiscountCurve			discountCurve,
			AbstractRandomVariableFactory	randomVariableFactory,
			LIBORCovarianceModel			covarianceModel,
			Map<String, ?>					properties
			) throws CalculationException {

		// Set some properties
		if(properties != null && properties.containsKey("measure")) {
			measure		= Measure.valueOf(((String)properties.get("measure")).toUpperCase());
		}
		if(properties != null && properties.containsKey("stateSpace")) {
			stateSpace	= StateSpace.valueOf(((String)properties.get("stateSpace")).toUpperCase());
		}
		if(properties != null && properties.containsKey("interpolationMethod")) {
			interpolationMethod	= InterpolationMethod.valueOf(((String)properties.get("interpolationMethod")).toUpperCase());
		}
		if(properties != null && properties.containsKey("liborCap")) {
			liborCap	= (Double)properties.get("liborCap");
		}

		Map<String,Object> calibrationParameters = null;
		if(properties != null && properties.containsKey("calibrationParameters")) {
			calibrationParameters	= (Map<String,Object>)properties.get("calibrationParameters");
		}

		this.liborPeriodDiscretization	= liborPeriodDiscretization;
		this.curveModel					= analyticModel;
		this.forwardRateCurve		= forwardRateCurve;
		this.discountCurve			= discountCurve;
		this.randomVariableFactory	= randomVariableFactory;
		this.covarianceModel	= covarianceModel;

		numeraires = new ConcurrentHashMap<>(liborPeriodDiscretization.getNumberOfTimes());
		numeraireDiscountFactorForwardRates = new ConcurrentHashMap<>(liborPeriodDiscretization.getNumberOfTimes());
		numeraireDiscountFactors = new ConcurrentHashMap<>(liborPeriodDiscretization.getNumberOfTimes());
	}

	/**
	 * Creates a LIBOR Market Model for given covariance with a calibration (if calibration items are given).
	 * <br>
	 * If calibrationItems in non-empty and the covariance model is a parametric model,
	 * the covariance will be replaced by a calibrate version of the same model, i.e.,
	 * the LIBOR Market Model will be calibrated. Note: Calibration is not lazy.
	 * <br>
	 * The map <code>properties</code> allows to configure the model. The following keys may be used:
	 * <ul>
	 * 		<li>
	 * 			<code>measure</code>: Possible values:
	 * 			<ul>
	 * 				<li>
	 * 					<code>SPOT</code> (<code>String</code>): Simulate under spot measure.
	 * 				</li>
	 * 				<li>
	 * 					<code>TERMINAL</code> (<code>String</code>): Simulate under terminal measure.
	 * 				</li>
	 *			</ul>
	 *		</li>
	 * 		<li>
	 * 			<code>stateSpace</code>: Possible values:
	 * 			<ul>
	 * 				<li>
	 * 					<code>LOGNORMAL</code> (<code>String</code>): Simulate <i>L = exp(Y)</i>.
	 * 				</li>
	 * 				<li>
	 * 					<code>NORMAL</code> (<code>String</code>): Simulate <i>L = Y</i>.
	 * 				</li>
	 *			</ul>
	 *		</li>
	 * 		<li>
	 * 			<code>liborCap</code>: An optional <code>Double</code> value applied as a cap to the LIBOR rates.
	 * 			May be used to limit the simulated valued to prevent values attaining POSITIVE_INFINITY and
	 * 			numerical problems. To disable the cap, set <code>liborCap</code> to <code>Double.POSITIVE_INFINITY</code>.
	 *		</li>
	 * 		<li>
	 * 			<code>calibrationParameters</code>: Possible values:
	 * 			<ul>
	 * 				<li>
	 * 					<code>Map&lt;String,Object&gt;</code> a parameter map with the following key/value pairs:
	 * 					<ul>
	 *				 		<li>
	 * 							<code>accuracy</code>: <code>Double</code> specifying the required solver accuracy.
	 * 						</li>
	 *				 		<li>
	 * 							<code>maxIterations</code>: <code>Integer</code> specifying the maximum iterations for the solver.
	 * 						</li>
	 *					</ul>
	 *				</li>
	 *			</ul>
	 *		</li>
	 * </ul>
	 *
	 * @param liborPeriodDiscretization The discretization of the interest rate curve into forward rates (tenor structure).
	 * @param analyticModel The associated analytic model of this model (containing the associated market data objects like curve).
	 * @param forwardRateCurve The initial values for the forward rates.
	 * @param discountCurve The discount curve to use. This will create an LMM model with a deterministic zero-spread discounting adjustment.
	 * @param randomVariableFactory The random variable factory used to create the inital values of the model.
	 * @param covarianceModel The covariance model to use.
	 * @param calibrationProducts The vector of calibration items (a union of a product, target value and weight) for the objective function sum weight(i) * (modelValue(i)-targetValue(i).
	 * @param properties Key value map specifying properties like <code>measure</code> and <code>stateSpace</code>.
	 * @return A new instance of LIBORMarketModelFromCovarianceModel, possibly calibrated.
	 * @throws net.finmath.exception.CalculationException Thrown if the valuation fails, specific cause may be available via the <code>cause()</code> method.
	 */
	public static LIBORMarketModelFromCovarianceModel of(
			TimeDiscretization			liborPeriodDiscretization,
			AnalyticModel			analyticModel,
			ForwardCurve			forwardRateCurve,
			DiscountCurve			discountCurve,
			AbstractRandomVariableFactory	randomVariableFactory,
			LIBORCovarianceModel			covarianceModel,
			CalibrationProduct[]			calibrationProducts,
			Map<String, ?>					properties
			) throws CalculationException {

		LIBORMarketModelFromCovarianceModel model = new LIBORMarketModelFromCovarianceModel(liborPeriodDiscretization, analyticModel, forwardRateCurve, discountCurve, randomVariableFactory, covarianceModel, properties);

		// Perform calibration, if data is given
		if(calibrationProducts != null && calibrationProducts.length > 0) {
			Map<String,Object> calibrationParameters = null;
			if(properties != null && properties.containsKey("calibrationParameters")) {
				calibrationParameters	= (Map<String,Object>)properties.get("calibrationParameters");
			}

			LIBORCovarianceModelCalibrateable covarianceModelParametric = null;
			try {
				covarianceModelParametric = (LIBORCovarianceModelCalibrateable)covarianceModel;
			}
			catch(Exception e) {
				throw new ClassCastException("Calibration restricted to covariance models implementing LIBORCovarianceModelCalibrateable.");
			}

			LIBORCovarianceModel covarianceModelCalibrated = covarianceModelParametric.getCloneCalibrated(model, calibrationProducts, calibrationParameters);

			LIBORMarketModelFromCovarianceModel modelCalibrated = model.getCloneWithModifiedCovarianceModel(covarianceModelCalibrated);

			return modelCalibrated;
		}
		else {
			return model;
		}
	}

	/**
	 * Creates a LIBOR Market Model for given covariance.
	 * <br>
	 * If calibrationItems in non-empty and the covariance model is a parametric model,
	 * the covariance will be replaced by a calibrate version of the same model, i.e.,
	 * the LIBOR Market Model will be calibrated.
	 * <br>
	 * The map <code>properties</code> allows to configure the model. The following keys may be used:
	 * <ul>
	 * 		<li>
	 * 			<code>measure</code>: Possible values:
	 * 			<ul>
	 * 				<li>
	 * 					<code>SPOT</code> (<code>String</code>): Simulate under spot measure.
	 * 				</li>
	 * 				<li>
	 * 					<code>TERMINAL</code> (<code>String</code>): Simulate under terminal measure.
	 * 				</li>
	 *			</ul>
	 *		</li>
	 * 		<li>
	 * 			<code>stateSpace</code>: Possible values:
	 * 			<ul>
	 * 				<li>
	 * 					<code>LOGNORMAL</code> (<code>String</code>): Simulate <i>L = exp(Y)</i>.
	 * 				</li>
	 * 				<li>
	 * 					<code>NORMAL</code> (<code>String</code>): Simulate <i>L = Y</i>.
	 * 				</li>
	 *			</ul>
	 *		</li>
	 * 		<li>
	 * 			<code>liborCap</code>: An optional <code>Double</code> value applied as a cap to the LIBOR rates.
	 * 			May be used to limit the simulated valued to prevent values attaining POSITIVE_INFINITY and
	 * 			numerical problems. To disable the cap, set <code>liborCap</code> to <code>Double.POSITIVE_INFINITY</code>.
	 *		</li>
	 * 		<li>
	 * 			<code>calibrationParameters</code>: Possible values:
	 * 			<ul>
	 * 				<li>
	 * 					<code>Map&lt;String,Object&gt;</code> a parameter map with the following key/value pairs:
	 * 					<ul>
	 *				 		<li>
	 * 							<code>accuracy</code>: <code>Double</code> specifying the required solver accuracy.
	 * 						</li>
	 *				 		<li>
	 * 							<code>maxIterations</code>: <code>Integer</code> specifying the maximum iterations for the solver.
	 * 						</li>
	 *					</ul>
	 *				</li>
	 *			</ul>
	 *		</li>
	 * </ul>
	 *
	 * @param liborPeriodDiscretization The discretization of the interest rate curve into forward rates (tenor structure).
	 * @param analyticModel The associated analytic model of this model (containing the associated market data objects like curve).
	 * @param forwardRateCurve The initial values for the forward rates.
	 * @param discountCurve The discount curve to use. This will create an LMM model with a deterministic zero-spread discounting adjustment.
	 * @param randomVariableFactory The random variable factory used to create the inital values of the model.
	 * @param covarianceModel The covariance model to use.
	 * @param calibrationProducts The vector of calibration items (a union of a product, target value and weight) for the objective function sum weight(i) * (modelValue(i)-targetValue(i).
	 * @param properties Key value map specifying properties like <code>measure</code> and <code>stateSpace</code>.
	 * @throws net.finmath.exception.CalculationException Thrown if the valuation fails, specific cause may be available via the <code>cause()</code> method.
	 * @deprecated Use LIBORMarketModelFromCovarianceModel.of() instead.
	 */
	public LIBORMarketModelFromCovarianceModel(
			TimeDiscretization			liborPeriodDiscretization,
			AnalyticModel			analyticModel,
			ForwardCurve			forwardRateCurve,
			DiscountCurve			discountCurve,
			AbstractRandomVariableFactory	randomVariableFactory,
			LIBORCovarianceModel			covarianceModel,
			CalibrationProduct[]			calibrationProducts,
			Map<String, ?>					properties
			) throws CalculationException {

		// Set some properties
		if(properties != null && properties.containsKey("measure")) {
			measure		= Measure.valueOf(((String)properties.get("measure")).toUpperCase());
		}
		if(properties != null && properties.containsKey("stateSpace")) {
			stateSpace	= StateSpace.valueOf(((String)properties.get("stateSpace")).toUpperCase());
		}
		if(properties != null && properties.containsKey("interpolationMethod")) {
			interpolationMethod	= InterpolationMethod.valueOf(((String)properties.get("interpolationMethod")).toUpperCase());
		}
		if(properties != null && properties.containsKey("liborCap")) {
			liborCap	= (Double)properties.get("liborCap");
		}

		Map<String,Object> calibrationParameters = null;
		if(properties != null && properties.containsKey("calibrationParameters")) {
			calibrationParameters	= (Map<String,Object>)properties.get("calibrationParameters");
		}

		this.liborPeriodDiscretization	= liborPeriodDiscretization;
		this.curveModel					= analyticModel;
		this.forwardRateCurve		= forwardRateCurve;
		this.discountCurve			= discountCurve;
		this.randomVariableFactory	= randomVariableFactory;

		// Perform calibration, if data is given
		if(calibrationProducts != null && calibrationProducts.length > 0) {
			LIBORCovarianceModelCalibrateable covarianceModelParametric = null;
			try {
				covarianceModelParametric = (LIBORCovarianceModelCalibrateable)covarianceModel;
			}
			catch(Exception e) {
				throw new ClassCastException("Calibration restricted to covariance models implementing LIBORCovarianceModelCalibrateable.");
			}

			this.covarianceModel    = (LIBORCovarianceModel) covarianceModelParametric.getCloneCalibrated(this, calibrationProducts, calibrationParameters);
		}
		else {
			this.covarianceModel	= covarianceModel;
		}
	}

	/**
	 * Creates a LIBOR Market Model for given covariance.
	 * <br>
	 * If calibrationItems in non-empty and the covariance model is a parametric model,
	 * the covariance will be replaced by a calibrate version of the same model, i.e.,
	 * the LIBOR Market Model will be calibrated.
	 * <br>
	 * The map <code>properties</code> allows to configure the model. The following keys may be used:
	 * <ul>
	 * 		<li>
	 * 			<code>measure</code>: Possible values:
	 * 			<ul>
	 * 				<li>
	 * 					<code>SPOT</code> (<code>String</code>): Simulate under spot measure.
	 * 				</li>
	 * 				<li>
	 * 					<code>TERMINAL</code> (<code>String</code>): Simulate under terminal measure.
	 * 				</li>
	 *			</ul>
	 *		</li>
	 * 		<li>
	 * 			<code>stateSpace</code>: Possible values:
	 * 			<ul>
	 * 				<li>
	 * 					<code>LOGNORMAL</code> (<code>String</code>): Simulate <i>L = exp(Y)</i>.
	 * 				</li>
	 * 				<li>
	 * 					<code>NORMAL</code> (<code>String</code>): Simulate <i>L = Y</i>.
	 * 				</li>
	 *			</ul>
	 *		</li>
	 * 		<li>
	 * 			<code>liborCap</code>: An optional <code>Double</code> value applied as a cap to the LIBOR rates.
	 * 			May be used to limit the simulated valued to prevent values attaining POSITIVE_INFINITY and
	 * 			numerical problems. To disable the cap, set <code>liborCap</code> to <code>Double.POSITIVE_INFINITY</code>.
	 *		</li>
	 * 		<li>
	 * 			<code>calibrationParameters</code>: Possible values:
	 * 			<ul>
	 * 				<li>
	 * 					<code>Map&lt;String,Object&gt;</code> a parameter map with the following key/value pairs:
	 * 					<ul>
	 *				 		<li>
	 * 							<code>accuracy</code>: <code>Double</code> specifying the required solver accuracy.
	 * 						</li>
	 *				 		<li>
	 * 							<code>maxIterations</code>: <code>Integer</code> specifying the maximum iterations for the solver.
	 * 						</li>
	 *					</ul>
	 *				</li>
	 *			</ul>
	 *		</li>
	 * </ul>
	 *
	 * @param liborPeriodDiscretization The discretization of the interest rate curve into forward rates (tenor structure).
	 * @param analyticModel The associated analytic model of this model (containing the associated market data objects like curve).
	 * @param forwardRateCurve The initial values for the forward rates.
	 * @param discountCurve The discount curve to use. This will create an LMM model with a deterministic zero-spread discounting adjustment.
	 * @param covarianceModel The covariance model to use.
	 * @param calibrationItems The vector of calibration items (a union of a product, target value and weight) for the objective function sum weight(i) * (modelValue(i)-targetValue(i).
	 * @param properties Key value map specifying properties like <code>measure</code> and <code>stateSpace</code>.
	 * @throws net.finmath.exception.CalculationException Thrown if the valuation fails, specific cause may be available via the <code>cause()</code> method.
	 * @deprecated Use LIBORMarketModelFromCovarianceModel.of() instead.
	 */
	public LIBORMarketModelFromCovarianceModel(
			TimeDiscretization			liborPeriodDiscretization,
			AnalyticModel				analyticModel,
			ForwardCurve				forwardRateCurve,
			DiscountCurve				discountCurve,
			LIBORCovarianceModel		covarianceModel,
			CalibrationProduct[]					calibrationItems,
			Map<String, ?>						properties
			) throws CalculationException {
		this(liborPeriodDiscretization, analyticModel, forwardRateCurve, discountCurve, new RandomVariableFactory(), covarianceModel, calibrationItems, properties);
	}

	/**
	 * Creates a LIBOR Market Model for given covariance.
	 *
	 * @param liborPeriodDiscretization The discretization of the interest rate curve into forward rates (tenor structure).
	 * @param forwardRateCurve The initial values for the forward rates.
	 * @param covarianceModel The covariance model to use.
	 * @throws net.finmath.exception.CalculationException Thrown if the valuation fails, specific cause may be available via the <code>cause()</code> method.
	 */
	public LIBORMarketModelFromCovarianceModel(
			TimeDiscretization		liborPeriodDiscretization,
			ForwardCurve			forwardRateCurve,
			LIBORCovarianceModel	covarianceModel
			) throws CalculationException {
		this(liborPeriodDiscretization, forwardRateCurve, new DiscountCurveFromForwardCurve(forwardRateCurve), covarianceModel, new CalibrationProduct[0], null);
	}

	/**
	 * Creates a LIBOR Market Model for given covariance.
	 *
	 * @param liborPeriodDiscretization The discretization of the interest rate curve into forward rates (tenor structure).
	 * @param forwardRateCurve The initial values for the forward rates.
	 * @param discountCurve The discount curve to use. This will create an LMM model with a deterministic zero-spread discounting adjustment.
	 * @param covarianceModel The covariance model to use.
	 * @throws net.finmath.exception.CalculationException Thrown if the valuation fails, specific cause may be available via the <code>cause()</code> method.
	 */
	public LIBORMarketModelFromCovarianceModel(
			TimeDiscretization		liborPeriodDiscretization,
			ForwardCurve			forwardRateCurve,
			DiscountCurve			discountCurve,
			LIBORCovarianceModel	covarianceModel
			) throws CalculationException {
		this(liborPeriodDiscretization, forwardRateCurve, discountCurve, covarianceModel, new CalibrationProduct[0], null);
	}

	/**
	 * Creates a LIBOR Market Model using a given covariance model and calibrating this model
	 * to given swaption volatility data.
	 *
	 * @param liborPeriodDiscretization The discretization of the interest rate curve into forward rates (tenor structure).
	 * @param forwardRateCurve The initial values for the forward rates.
	 * @param covarianceModel The covariance model to use.
	 * @param swaptionMarketData The set of swaption values to calibrate to.
	 * @throws net.finmath.exception.CalculationException Thrown if the valuation fails, specific cause may be available via the <code>cause()</code> method.
	 */
	public LIBORMarketModelFromCovarianceModel(
			TimeDiscretization			liborPeriodDiscretization,
			ForwardCurve				forwardRateCurve,
			LIBORCovarianceModel		covarianceModel,
			AbstractSwaptionMarketData			swaptionMarketData
			) throws CalculationException {
		this(liborPeriodDiscretization, forwardRateCurve, new DiscountCurveFromForwardCurve(forwardRateCurve), covarianceModel, swaptionMarketData, null);
	}

	/**
	 * Creates a LIBOR Market Model for given covariance.
	 *
	 * @param liborPeriodDiscretization The discretization of the interest rate curve into forward rates (tenor structure).
	 * @param forwardRateCurve The initial values for the forward rates.
	 * @param discountCurve The discount curve to use. This will create an LMM model with a deterministic zero-spread discounting adjustment.
	 * @param covarianceModel The covariance model to use.
	 * @param swaptionMarketData The set of swaption values to calibrate to.
	 * @throws net.finmath.exception.CalculationException Thrown if the valuation fails, specific cause may be available via the <code>cause()</code> method.
	 */
	public LIBORMarketModelFromCovarianceModel(
			TimeDiscretization			liborPeriodDiscretization,
			ForwardCurve				forwardRateCurve,
			DiscountCurve				discountCurve,
			LIBORCovarianceModel		covarianceModel,
			AbstractSwaptionMarketData			swaptionMarketData
			) throws CalculationException {
		this(liborPeriodDiscretization, forwardRateCurve, discountCurve, covarianceModel, swaptionMarketData, null);
	}

	/**
	 * Creates a LIBOR Market Model for given covariance.
	 *
	 * @param liborPeriodDiscretization The discretization of the interest rate curve into forward rates (tenor structure).
	 * @param forwardRateCurve The initial values for the forward rates.
	 * @param discountCurve The discount curve to use. This will create an LMM model with a deterministic zero-spread discounting adjustment.
	 * @param covarianceModel The covariance model to use.
	 * @param swaptionMarketData The set of swaption values to calibrate to.
	 * @param properties Key value map specifying properties like <code>measure</code> and <code>stateSpace</code>.
	 * @throws net.finmath.exception.CalculationException Thrown if the valuation fails, specific cause may be available via the <code>cause()</code> method.
	 */
	public LIBORMarketModelFromCovarianceModel(
			TimeDiscretization			liborPeriodDiscretization,
			ForwardCurve				forwardRateCurve,
			DiscountCurve				discountCurve,
			LIBORCovarianceModel		covarianceModel,
			AbstractSwaptionMarketData			swaptionMarketData,
			Map<String, ?>					properties
			) throws CalculationException {
		this(
				liborPeriodDiscretization,
				forwardRateCurve,
				discountCurve,
				covarianceModel,
				getCalibrationItems(
						liborPeriodDiscretization,
						forwardRateCurve,
						swaptionMarketData,
						// Condition under which we use analytic approximation
						(properties == null || properties.get("stateSpace") == null || ((String)properties.get("stateSpace")).toUpperCase().equals(StateSpace.LOGNORMAL.name()))
						&& AbstractLIBORCovarianceModelParametric.class.isAssignableFrom(covarianceModel.getClass())
						),
				properties
				);
	}



	/**
	 * Creates a LIBOR Market Model for given covariance.
	 * <br>
	 * If calibrationItems in non-empty and the covariance model is a parametric model,
	 * the covariance will be replaced by a calibrate version of the same model, i.e.,
	 * the LIBOR Market Model will be calibrated.
	 * <br>
	 * The map <code>properties</code> allows to configure the model. The following keys may be used:
	 * <ul>
	 * 		<li>
	 * 			<code>measure</code>: Possible values:
	 * 			<ul>
	 * 				<li>
	 * 					<code>SPOT</code> (<code>String</code>): Simulate under spot measure.
	 * 				</li>
	 * 				<li>
	 * 					<code>TERMINAL</code> (<code>String</code>): Simulate under terminal measure.
	 * 				</li>
	 *			</ul>
	 *		</li>
	 * 		<li>
	 * 			<code>stateSpace</code>: Possible values:
	 * 			<ul>
	 * 				<li>
	 * 					<code>LOGNORMAL</code> (<code>String</code>): Simulate <i>L = exp(Y)</i>.
	 * 				</li>
	 * 				<li>
	 * 					<code>NORMAL</code> (<code>String</code>): Simulate <i>L = Y</i>.
	 * 				</li>
	 *			</ul>
	 *		</li>
	 * 		<li>
	 * 			<code>calibrationParameters</code>: Possible values:
	 * 			<ul>
	 * 				<li>
	 * 					<code>Map&lt;String,Object&gt;</code> a parameter map with the following key/value pairs:
	 * 					<ul>
	 *				 		<li>
	 * 							<code>accuracy</code>: <code>Double</code> specifying the required solver accuracy.
	 * 						</li>
	 *				 		<li>
	 * 							<code>maxIterations</code>: <code>Integer</code> specifying the maximum iterations for the solver.
	 * 						</li>
	 *					</ul>
	 *				</li>
	 *			</ul>
	 *		</li>
	 * </ul>
	 *
	 * @param liborPeriodDiscretization The discretization of the interest rate curve into forward rates (tenor structure).
	 * @param forwardRateCurve The initial values for the forward rates.
	 * @param discountCurve The discount curve to use. This will create an LMM model with a deterministic zero-spread discounting adjustment.
	 * @param covarianceModel The covariance model to use.
	 * @param calibrationItems The vector of calibration items (a union of a product, target value and weight) for the objective function sum weight(i) * (modelValue(i)-targetValue(i).
	 * @param properties Key value map specifying properties like <code>measure</code> and <code>stateSpace</code>.
	 * @throws net.finmath.exception.CalculationException Thrown if the valuation fails, specific cause may be available via the <code>cause()</code> method.
	 * @deprecated Use LIBORMarketModelFromCovarianceModel.of() instead.
	 */
	public LIBORMarketModelFromCovarianceModel(
			TimeDiscretization			liborPeriodDiscretization,
			ForwardCurve				forwardRateCurve,
			DiscountCurve				discountCurve,
			LIBORCovarianceModel		covarianceModel,
			CalibrationProduct[]					calibrationItems,
			Map<String, ?>						properties
			) throws CalculationException {
		this(liborPeriodDiscretization, null, forwardRateCurve, discountCurve, covarianceModel, calibrationItems, properties);
	}

	private static CalibrationProduct[] getCalibrationItems(TimeDiscretization liborPeriodDiscretization, ForwardCurve forwardCurve, AbstractSwaptionMarketData swaptionMarketData, boolean isUseAnalyticApproximation) {
		if(swaptionMarketData == null) {
			return null;
		}

		TimeDiscretization	optionMaturities		= swaptionMarketData.getOptionMaturities();
		TimeDiscretization	tenor					= swaptionMarketData.getTenor();
		double						swapPeriodLength		= swaptionMarketData.getSwapPeriodLength();

		ArrayList<CalibrationProduct> calibrationProducts = new ArrayList<>();
		for(int exerciseIndex=0; exerciseIndex<=optionMaturities.getNumberOfTimeSteps(); exerciseIndex++) {
			for(int tenorIndex=0; tenorIndex<=tenor.getNumberOfTimeSteps()-exerciseIndex; tenorIndex++) {

				// Create a swaption
				double exerciseDate	= optionMaturities.getTime(exerciseIndex);
				double swapLength	= tenor.getTime(tenorIndex);

				if(liborPeriodDiscretization.getTimeIndex(exerciseDate) < 0) {
					continue;
				}
				if(liborPeriodDiscretization.getTimeIndex(exerciseDate+swapLength) <= liborPeriodDiscretization.getTimeIndex(exerciseDate)) {
					continue;
				}

				int numberOfPeriods = (int)(swapLength / swapPeriodLength);

				double[] fixingDates      = new double[numberOfPeriods];
				double[] paymentDates     = new double[numberOfPeriods];
				double[] swapTenorTimes   = new double[numberOfPeriods+1];

				for(int periodStartIndex=0; periodStartIndex<numberOfPeriods; periodStartIndex++) {
					fixingDates[periodStartIndex] = exerciseDate + periodStartIndex * swapPeriodLength;
					paymentDates[periodStartIndex] = exerciseDate + (periodStartIndex+1) * swapPeriodLength;
					swapTenorTimes[periodStartIndex] = exerciseDate + periodStartIndex * swapPeriodLength;
				}
				swapTenorTimes[numberOfPeriods] = exerciseDate + numberOfPeriods * swapPeriodLength;


				// Swaptions swap rate
				Schedule swapTenor = new RegularSchedule(new TimeDiscretizationFromArray(swapTenorTimes));
				double swaprate = Swap.getForwardSwapRate(swapTenor, swapTenor, forwardCurve, null);

				// Set swap rates for each period
				double[] swaprates        = new double[numberOfPeriods];
				for(int periodStartIndex=0; periodStartIndex<numberOfPeriods; periodStartIndex++) {
					swaprates[periodStartIndex] = swaprate;
				}

				if(isUseAnalyticApproximation) {
					AbstractLIBORMonteCarloProduct swaption = new SwaptionAnalyticApproximation(swaprate, swapTenorTimes, SwaptionAnalyticApproximation.ValueUnit.VOLATILITY);
					double impliedVolatility = swaptionMarketData.getVolatility(exerciseDate, swapLength, swaptionMarketData.getSwapPeriodLength(), swaprate);

					calibrationProducts.add(new CalibrationProduct(swaption, impliedVolatility, 1.0));
				}
				else {
					AbstractLIBORMonteCarloProduct swaption = new SwaptionSimple(swaprate, swapTenorTimes, SwaptionSimple.ValueUnit.VALUE);

					double forwardSwaprate		= Swap.getForwardSwapRate(swapTenor, swapTenor, forwardCurve);
					double swapAnnuity 			= SwapAnnuity.getSwapAnnuity(swapTenor, forwardCurve);
					double impliedVolatility	= swaptionMarketData.getVolatility(exerciseDate, swapLength, swaptionMarketData.getSwapPeriodLength(), swaprate);

					double targetValue = AnalyticFormulas.blackModelSwaptionValue(forwardSwaprate, impliedVolatility, exerciseDate, swaprate, swapAnnuity);

					calibrationProducts.add(new CalibrationProduct(swaption, targetValue, 1.0));
				}
			}
		}

		return calibrationProducts.toArray(new CalibrationProduct[calibrationProducts.size()]);
	}

	public LocalDateTime getReferenceDate() {
		return forwardRateCurve.getReferenceDate() != null ? forwardRateCurve.getReferenceDate().atStartOfDay() : null;
	}

	/**
	 * Return the numeraire at a given time.
	 *
	 * The numeraire is provided for interpolated points. If requested on points which are not
	 * part of the tenor discretization, the numeraire uses a linear interpolation of the reciprocal
	 * value. See ISBN 0470047224 for details.
	 *
	 * @param time Time time <i>t</i> for which the numeraire should be returned <i>N(t)</i>.
	 * @return The numeraire at the specified time as <code>RandomVariable</code>
	 * @throws net.finmath.exception.CalculationException Thrown if the valuation fails, specific cause may be available via the <code>cause()</code> method.
	 */
	@Override
	public RandomVariable getNumeraire(double time) throws CalculationException {
		if(time < 0) {
			return randomVariableFactory.createRandomVariable(discountCurve.getDiscountFactor(curveModel, time));
		}

		RandomVariable numeraire = getNumerairetUnAdjusted(time);
		/*
		 * Adjust for discounting, i.e. funding or collateralization
		 */
		if (discountCurve != null) {
			synchronized (numeraires) {
				/*
				 * Check if numeraire cache is valid (i.e. process did not change)
				 */
				if (getProcess() != numerairesProcess) {
					numeraires.clear();
					numeraireDiscountFactorForwardRates.clear();
					numeraireDiscountFactors.clear();
					numerairesProcess = getProcess();
				}

				RandomVariable deterministicNumeraireAdjustment = getNumeraireAdjustment(time);

				numeraire = numeraire.mult(numeraire.invert().getAverage()).div(deterministicNumeraireAdjustment);
			}
		}
		return numeraire;
	}

	private RandomVariable getNumeraireAdjustment(double time) {
		boolean isInterpolateDiscountFactorsOnLiborPeriodDiscretization = true;

		TimeDiscretization timeDiscretizationForCurves = isInterpolateDiscountFactorsOnLiborPeriodDiscretization ? liborPeriodDiscretization : getProcess().getTimeDiscretization();

		int timeIndex = timeDiscretizationForCurves.getTimeIndex(time);
		if(timeIndex >= 0) {
			return getNumeraireAdjustment(timeIndex);
		}
		else {
			// Interpolation
			int timeIndexPrev = Math.min(-timeIndex-2, getLiborPeriodDiscretization().getNumberOfTimes()-2);
			int timeIndexNext = timeIndexPrev+1;
			double timePrev = timeDiscretizationForCurves.getTime(timeIndexPrev);
			double timeNext = timeDiscretizationForCurves.getTime(timeIndexNext);
			RandomVariable numeraireAdjustmentPrev = getNumeraireAdjustment(timeIndexPrev);
			RandomVariable numeraireAdjustmentNext = getNumeraireAdjustment(timeIndexNext);
			return numeraireAdjustmentPrev.mult(numeraireAdjustmentNext.div(numeraireAdjustmentPrev).pow((time-timePrev)/(timeNext-timePrev)));
		}
	}

	private RandomVariable getNumeraireAdjustment(int timeIndex) {
		boolean isInterpolateDiscountFactorsOnLiborPeriodDiscretization = true;

		TimeDiscretization timeDiscretizationForCurves = isInterpolateDiscountFactorsOnLiborPeriodDiscretization ? liborPeriodDiscretization : getProcess().getTimeDiscretization();
		double time = timeDiscretizationForCurves.getTime(timeIndex);

		synchronized(numeraireDiscountFactorForwardRates) {
			RandomVariable deterministicNumeraireAdjustment = numeraireDiscountFactors.get(time);
			if(deterministicNumeraireAdjustment == null) {
				double dfInitial = discountCurve.getDiscountFactor(curveModel, timeDiscretizationForCurves.getTime(0));
				deterministicNumeraireAdjustment = randomVariableFactory.createRandomVariable(dfInitial);
				numeraireDiscountFactors.put(timeDiscretizationForCurves.getTime(0), deterministicNumeraireAdjustment);

				for(int i=0; i<timeDiscretizationForCurves.getNumberOfTimeSteps(); i++) {
					double dfPrev = discountCurve.getDiscountFactor(curveModel, timeDiscretizationForCurves.getTime(i));
					double dfNext = discountCurve.getDiscountFactor(curveModel, timeDiscretizationForCurves.getTime(i+1));
					double timeStep = timeDiscretizationForCurves.getTimeStep(i);
					double timeNext = timeDiscretizationForCurves.getTime(i+1);
					RandomVariable forwardRate = randomVariableFactory.createRandomVariable((dfPrev / dfNext - 1.0) / timeStep);
					numeraireDiscountFactorForwardRates.put(timeDiscretizationForCurves.getTime(i), forwardRate);
					deterministicNumeraireAdjustment = deterministicNumeraireAdjustment.discount(forwardRate, timeStep);
					numeraireDiscountFactors.put(timeNext, deterministicNumeraireAdjustment);
				}
				deterministicNumeraireAdjustment = numeraireDiscountFactors.get(time);
			}
			return deterministicNumeraireAdjustment;
		}
	}

	protected RandomVariable getNumerairetUnAdjusted(double time) throws CalculationException {
		/*
		 * Check if numeraire is on LIBOR time grid
		 */
		int liborTimeIndex = getLiborPeriodIndex(time);
		RandomVariable numeraireUnadjusted;
		if (liborTimeIndex < 0) {
			/*
			 * Interpolation of Numeraire: use already interpolated short Libor
			 */
			int upperIndex = -liborTimeIndex - 1;
			int lowerIndex = upperIndex - 1;
			if (lowerIndex < 0) {
				throw new IllegalArgumentException("Numeraire requested for time " + time + ". Unsupported");
			}
			if (measure == Measure.TERMINAL) {
				/*
				 * Due to time < T_{timeIndex+1} loop is needed.
				 */
				numeraireUnadjusted = getRandomVariableForConstant(1.0);
				for (int liborIndex = upperIndex; liborIndex <= liborPeriodDiscretization.getNumberOfTimeSteps() - 1; liborIndex++) {
					RandomVariable libor = getLIBOR(getTimeIndex(Math.min(time, liborPeriodDiscretization.getTime(liborIndex))), liborIndex);
					double periodLength = liborPeriodDiscretization.getTimeStep(liborIndex);
					numeraireUnadjusted = numeraireUnadjusted.discount(libor, periodLength);
				}
			}
			else if (measure == Measure.SPOT) {
				numeraireUnadjusted = getNumerairetUnAdjusted(getLiborPeriod(upperIndex));
			}
			else {
				throw new CalculationException("Numeraire not implemented for specified measure.");
			}

			/*
			 * Multiply with short period bond
			 */
			numeraireUnadjusted = numeraireUnadjusted.discount(getLIBOR(time, time, getLiborPeriod(upperIndex)), getLiborPeriod(upperIndex) - time);

			return numeraireUnadjusted;
		}
		else {
			/*
			 * Calculate the numeraire, when time is part of liborPeriodDiscretization
			 */

			return getNumerairetUnAdjustedAtLIBORIndex(liborTimeIndex);
		}
	}

	protected RandomVariable getNumerairetUnAdjustedAtLIBORIndex(int liborTimeIndex) throws CalculationException {
		/*
		 * synchronize lazy init cache
		 */
		synchronized(numeraires) {
			/*
			 * Check if numeraire cache is valid (i.e. process did not change)
			 */
			if (getProcess() != numerairesProcess) {
				numeraires.clear();
				numeraireDiscountFactorForwardRates.clear();
				numeraireDiscountFactors.clear();
				numerairesProcess = getProcess();
			}

			/*
			 * Check if numeraire is part of the cache
			 */
			RandomVariable numeraireUnadjusted = numeraires.get(liborTimeIndex);
			if (numeraireUnadjusted == null) {
				if (measure == Measure.TERMINAL) {
					int timeIndex = getTimeIndex(liborPeriodDiscretization.getTime(liborTimeIndex));
					if(timeIndex < 0) timeIndex = -timeIndex -1;

					// Initialize to 1.0
					numeraireUnadjusted = getRandomVariableForConstant(1.0);

					/*
					 * Due to time < T_{timeIndex+1} loop is needed.
					 */
					for (int liborIndex = liborTimeIndex; liborIndex <= liborPeriodDiscretization.getNumberOfTimeSteps() - 1; liborIndex++) {
						RandomVariable libor = getLIBOR(timeIndex, liborIndex);
						double periodLength = liborPeriodDiscretization.getTimeStep(liborIndex);
						numeraireUnadjusted = numeraireUnadjusted.discount(libor, periodLength);
					}
				}
				else if (measure == Measure.SPOT) {
					/*
					 * If numeraire is not N(0), multiply (1 + L(Ti-1)*dt) on N(Ti-1)
					 */
					if (liborTimeIndex != 0) {
						int timeIndex = getTimeIndex(liborPeriodDiscretization.getTime(liborTimeIndex-1));
						if(timeIndex < 0) timeIndex = -timeIndex -1;

						double periodLength = liborPeriodDiscretization.getTimeStep(liborTimeIndex - 1);
						RandomVariable libor = getLIBOR(timeIndex, liborTimeIndex - 1);
						numeraireUnadjusted = getNumerairetUnAdjustedAtLIBORIndex(liborTimeIndex - 1).accrue(libor, periodLength);
					}
					else {
						numeraireUnadjusted = getRandomVariableForConstant(1.0);
					}
				} else {
					throw new CalculationException("Numeraire not implemented for specified measure.");
				}
				numeraires.put(liborTimeIndex, numeraireUnadjusted);
			}
			return numeraireUnadjusted;
		}
	}

	public Map<Double, RandomVariable> getNumeraireAdjustments() {
		return Collections.unmodifiableMap(numeraireDiscountFactorForwardRates);
	}

	@Override
	public RandomVariable[] getInitialState() {
		double[] liborInitialStates = new double[liborPeriodDiscretization.getNumberOfTimeSteps()];
		for(int timeIndex=0; timeIndex<liborPeriodDiscretization.getNumberOfTimeSteps(); timeIndex++) {
			double rate = forwardRateCurve.getForward(curveModel, liborPeriodDiscretization.getTime(timeIndex), liborPeriodDiscretization.getTimeStep(timeIndex));
			liborInitialStates[timeIndex] = (stateSpace == StateSpace.LOGNORMAL) ? Math.log(Math.max(rate,0)) : rate;
		}

		RandomVariable[] initialStateRandomVariable = new RandomVariable[getNumberOfComponents()];
		for(int componentIndex=0; componentIndex<getNumberOfComponents(); componentIndex++) {
			initialStateRandomVariable[componentIndex] = getRandomVariableForConstant(liborInitialStates[componentIndex]);
		}
		return initialStateRandomVariable;
	}

	/**
	 * Return the complete vector of the drift for the time index timeIndex, given that current state is realizationAtTimeIndex.
	 * The drift will be zero for rates being already fixed.
	 *
	 * The method currently provides the drift for either <code>Measure.SPOT</code> or <code>Measure.TERMINAL</code> - depending how the
	 * model object was constructed. For <code>Measure.TERMINAL</code> the j-th entry of the return value is the random variable
	 * \[
	 * \mu_{j}^{\mathbb{Q}^{P(T_{n})}}(t) \ = \ - \mathop{\sum_{l\geq j+1}}_{l\leq n-1} \frac{\delta_{l}}{1+\delta_{l} L_{l}(t)} (\lambda_{j}(t) \cdot \lambda_{l}(t))
	 * \]
	 * and for <code>Measure.SPOT</code> the j-th entry of the return value is the random variable
	 * \[
	 * \mu_{j}^{\mathbb{Q}^{N}}(t) \ = \ \sum_{m(t) &lt; l\leq j} \frac{\delta_{l}}{1+\delta_{l} L_{l}(t)} (\lambda_{j}(t) \cdot \lambda_{l}(t))
	 * \]
	 * where \( \lambda_{j} \) is the vector for factor loadings for the j-th component of the stochastic process (that is, the diffusion part is
	 * \( \sum_{k=1}^m \lambda_{j,k} \mathrm{d}W_{k} \)).
	 *
	 * Note: The scalar product of the factor loadings determines the instantaneous covariance. If the model is written in log-coordinates (using exp as a state space transform), we find
	 * \(\lambda_{j} \cdot \lambda_{l} = \sum_{k=1}^m \lambda_{j,k} \lambda_{l,k} = \sigma_{j} \sigma_{l} \rho_{j,l} \).
	 * If the model is written without a state space transformation (in its orignial coordinates) then \(\lambda_{j} \cdot \lambda_{l} = \sum_{k=1}^m \lambda_{j,k} \lambda_{l,k} = L_{j} L_{l} \sigma_{j} \sigma_{l} \rho_{j,l} \).
	 *
	 *
	 * @see net.finmath.montecarlo.interestrate.models.LIBORMarketModelFromCovarianceModel#getNumeraire(double) The calculation of the drift is consistent with the calculation of the numeraire in <code>getNumeraire</code>.
	 * @see net.finmath.montecarlo.interestrate.models.LIBORMarketModelFromCovarianceModel#getFactorLoading(int, int, RandomVariable[]) The factor loading \( \lambda_{j,k} \).
	 *
	 * @param timeIndex Time index <i>i</i> for which the drift should be returned <i>&mu;(t<sub>i</sub>)</i>.
	 * @param realizationAtTimeIndex Time current forward rate vector at time index <i>i</i> which should be used in the calculation.
	 * @return The drift vector &mu;(t<sub>i</sub>) as <code>RandomVariableFromDoubleArray[]</code>
	 */
	@Override
	public RandomVariable[] getDrift(int timeIndex, RandomVariable[] realizationAtTimeIndex, RandomVariable[] realizationPredictor) {
		double	time				= getTime(timeIndex);
		int		firstLiborIndex		= this.getLiborPeriodIndex(time)+1;
		if(firstLiborIndex<0) {
			firstLiborIndex = -firstLiborIndex-1 + 1;
		}

		RandomVariable		zero	= getRandomVariableForConstant(0.0);

		// Allocate drift vector and initialize to zero (will be used to sum up drift components)
		RandomVariable[]	drift = new RandomVariable[getNumberOfComponents()];
		for(int componentIndex=firstLiborIndex; componentIndex<getNumberOfComponents(); componentIndex++) {
			drift[componentIndex] = zero;
		}

		RandomVariable[]	covarianceFactorSums	= new RandomVariable[getNumberOfFactors()];
		for(int factorIndex=0; factorIndex<getNumberOfFactors(); factorIndex++) {
			covarianceFactorSums[factorIndex] = zero;
		}

		if(measure == Measure.SPOT) {
			// Calculate drift for the component componentIndex (starting at firstLiborIndex, others are zero)
			for(int componentIndex=firstLiborIndex; componentIndex<getNumberOfComponents(); componentIndex++) {
				double						periodLength	= liborPeriodDiscretization.getTimeStep(componentIndex);
				RandomVariable		libor			= realizationAtTimeIndex[componentIndex];
				RandomVariable		oneStepMeasureTransform = getRandomVariableForConstant(periodLength).discount(libor, periodLength);

				if(stateSpace == StateSpace.LOGNORMAL) {
					// The drift has an additional forward rate factor
					oneStepMeasureTransform = oneStepMeasureTransform.mult(libor);
				}

				RandomVariable[]	factorLoading   	= getFactorLoading(timeIndex, componentIndex, realizationAtTimeIndex);
				for(int factorIndex=0; factorIndex<getNumberOfFactors(); factorIndex++) {
					covarianceFactorSums[factorIndex] = covarianceFactorSums[factorIndex].add(oneStepMeasureTransform.mult(factorLoading[factorIndex]));
					drift[componentIndex] = drift[componentIndex].addProduct(covarianceFactorSums[factorIndex], factorLoading[factorIndex]);
				}
			}
		}
		else if(measure == Measure.TERMINAL) {
			// Calculate drift for the component componentIndex (starting at firstLiborIndex, others are zero)
			for(int componentIndex=getNumberOfComponents()-1; componentIndex>=firstLiborIndex; componentIndex--) {
				double					periodLength	= liborPeriodDiscretization.getTimeStep(componentIndex);
				RandomVariable libor			= realizationAtTimeIndex[componentIndex];
				RandomVariable oneStepMeasureTransform = getRandomVariableForConstant(periodLength).discount(libor, periodLength);

				if(stateSpace == StateSpace.LOGNORMAL) {
					oneStepMeasureTransform = oneStepMeasureTransform.mult(libor);
				}

				RandomVariable[]	factorLoading   	= getFactorLoading(timeIndex, componentIndex, realizationAtTimeIndex);
				for(int factorIndex=0; factorIndex<getNumberOfFactors(); factorIndex++) {
					drift[componentIndex] = drift[componentIndex].addProduct(covarianceFactorSums[factorIndex], factorLoading[factorIndex]);
					covarianceFactorSums[factorIndex] = covarianceFactorSums[factorIndex].sub(oneStepMeasureTransform.mult(factorLoading[factorIndex]));
				}
			}
		}

		if(stateSpace == StateSpace.LOGNORMAL) {
			// Drift adjustment for log-coordinate in each component
			for(int componentIndex=firstLiborIndex; componentIndex<getNumberOfComponents(); componentIndex++) {
				RandomVariable		variance		= covarianceModel.getCovariance(getTime(timeIndex), componentIndex, componentIndex, realizationAtTimeIndex);
				drift[componentIndex] = drift[componentIndex].addProduct(variance, -0.5);
			}
		}

		return drift;
	}

	@Override
	public	RandomVariable[]	getFactorLoading(int timeIndex, int componentIndex, RandomVariable[] realizationAtTimeIndex)
	{
		return covarianceModel.getFactorLoading(getTime(timeIndex), getLiborPeriod(componentIndex), realizationAtTimeIndex);
	}

	@Override
	public RandomVariable applyStateSpaceTransform(int componentIndex, RandomVariable randomVariable) {
		RandomVariable value = randomVariable;

		if(stateSpace == StateSpace.LOGNORMAL) {
			value = value.exp();
		}

		if(!Double.isInfinite(liborCap)) {
			value = value.cap(liborCap);
		}

		return value;
	}

	@Override
	public RandomVariable applyStateSpaceTransformInverse(int componentIndex, RandomVariable randomVariable) {
		RandomVariable value = randomVariable;

		if(stateSpace == StateSpace.LOGNORMAL) {
			value = value.log();
		}

		return value;
	}

	/* (non-Javadoc)
	 * @see net.finmath.montecarlo.model.ProcessModel#getRandomVariableForConstant(double)
	 */
	@Override
	public RandomVariable getRandomVariableForConstant(double value) {
		return randomVariableFactory.createRandomVariable(value);
	}

	/**
	 * @return Returns the driftApproximationMethod.
	 */
	public Driftapproximation getDriftApproximationMethod() {
		return driftApproximationMethod;
	}

	@Override
	public RandomVariable getLIBOR(double time, double periodStart, double periodEnd) throws CalculationException
	{
		int periodStartIndex    = getLiborPeriodIndex(periodStart);
		int periodEndIndex      = getLiborPeriodIndex(periodEnd);

		time = Math.min(time, periodStart);
		int timeIndex           = getTimeIndex(time);
		// If time is not part of the discretization, use the latest available point.
		if(timeIndex < 0) {
			timeIndex = -timeIndex-2;
		}

		// The forward rates are provided on fractional tenor discretization points using linear interpolation. See ISBN 0470047224.

		// Interpolation on tenor, consistent with interpolation on numeraire (log-linear): interpolate end date
		if(periodEndIndex < 0) {
			int		previousEndIndex	= (-periodEndIndex-1)-1;
			double	nextEndTime			= getLiborPeriod(previousEndIndex+1);
			// Interpolate libor from periodStart to periodEnd on periodEnd
<<<<<<< HEAD
			RandomVariable onePlusLongLIBORdt         = getLIBOR(time, periodStart, nextEndTime).mult(nextEndTime - periodStart).add(1.0);
			RandomVariable onePlusInterpolatedLIBORDt = getInterpolatedLIBOR(timeIndex, periodEnd, previousEndIndex)
															.mult(nextEndTime - periodEnd).add(1.0);
			return onePlusLongLIBORdt.div(onePlusInterpolatedLIBORDt).sub(1.0).div(periodEnd - periodStart);
=======
			RandomVariable libor = liborLongPeriod.mult(nextEndTime-periodStart).add(1.0)
					.div(
							liborShortPeriod.mult(nextEndTime-previousEndTime).add(1.0).log().mult((nextEndTime-periodEnd)/(nextEndTime-previousEndTime)).exp()
							).sub(1.0).div(periodEnd-periodStart);

			// Analytic adjustment for the interpolation
			// @TODO This adjustment only applies if the corresponding adjustment in getNumeraire is enabled
			double analyticLibor				= getForwardRateCurve().getForward(getAnalyticModel(), previousEndTime, periodEnd-previousEndTime);
			double analyticLiborShortPeriod		= getForwardRateCurve().getForward(getAnalyticModel(), previousEndTime, nextEndTime-previousEndTime);
			double analyticInterpolatedOnePlusLiborDt		= Math.exp(Math.log(1 + analyticLiborShortPeriod * (nextEndTime-previousEndTime)) * (periodEnd-previousEndTime)/(nextEndTime-previousEndTime));
			double analyticOnePlusLiborDt					= (1 + analyticLibor * (periodEnd-previousEndTime));
			double adjustment = analyticOnePlusLiborDt / analyticInterpolatedOnePlusLiborDt;
			libor = libor.mult(periodEnd-periodStart).add(1.0).mult(adjustment).sub(1.0).div(periodEnd-periodStart);
			return libor;
>>>>>>> 8460427f
		}

		// Interpolation on tenor using interpolationMethod
		if(periodStartIndex < 0) {
<<<<<<< HEAD
			int	previousStartIndex   = (-periodStartIndex-1)-1;
			double nextStartTime	 = getLiborPeriod(previousStartIndex+1);
			RandomVariable onePlusLongLIBORdt         = periodEnd > nextStartTime ?
					getLIBOR(time, nextStartTime, periodEnd).mult(periodEnd - nextStartTime).add(1.0) :
					getRandomVariableForConstant(1.0);
			RandomVariable onePlusInterpolatedLIBORDt = getInterpolatedLIBOR(timeIndex, periodStart, previousStartIndex)
															.mult(nextStartTime - periodStart).add(1.0);
			return onePlusLongLIBORdt.mult(onePlusInterpolatedLIBORDt).sub(1.0).div(periodEnd - periodStart);
=======
			int		previousStartIndex	= (-periodStartIndex-1)-1;
			double	previousStartTime	= getLiborPeriod(previousStartIndex);
			double	nextStartTime		= getLiborPeriod(previousStartIndex+1);
			RandomVariable liborLongPeriod		= getLIBOR(time, previousStartTime, periodEnd);
			RandomVariable	liborShortPeriod	= getLIBOR(time, previousStartTime, nextStartTime);

			RandomVariable libor = liborLongPeriod.mult(periodEnd-previousStartTime).add(1.0)
					.div(
							liborShortPeriod.mult(nextStartTime-previousStartTime).add(1.0).log().mult((periodStart-previousStartTime)/(nextStartTime-previousStartTime)).exp()
							).sub(1.0).div(periodEnd-periodStart);

			// Analytic adjustment for the interpolation
			// @TODO This adjustment only applies if the corresponding adjustment in getNumeraire is enabled
			double analyticLibor				= getForwardRateCurve().getForward(getAnalyticModel(), periodStart, nextStartTime-periodStart);
			double analyticLiborShortPeriod		= getForwardRateCurve().getForward(getAnalyticModel(), previousStartTime, nextStartTime-previousStartTime);
			double analyticInterpolatedOnePlusLiborDt		= Math.exp(Math.log(1 + analyticLiborShortPeriod * (nextStartTime-previousStartTime)) * (nextStartTime-periodStart)/(nextStartTime-previousStartTime));
			double analyticOnePlusLiborDt					= (1 + analyticLibor * (nextStartTime-periodStart));
			double adjustment = analyticOnePlusLiborDt / analyticInterpolatedOnePlusLiborDt;
			libor = libor.mult(periodEnd-periodStart).add(1.0).mult(adjustment).sub(1.0).div(periodEnd-periodStart);
			return libor;
>>>>>>> 8460427f
		}

		if(periodStartIndex < 0 || periodEndIndex < 0) {
			throw new AssertionError("LIBOR requested outside libor discretization points and interpolation was not performed.");
		}

		// If this is a model primitive then return it
		if(periodStartIndex+1==periodEndIndex) {
			return getLIBOR(timeIndex, periodStartIndex);
		}

		// The requested LIBOR is not a model primitive. We need to calculate it (slow!)
		RandomVariable accrualAccount = randomVariableFactory.createRandomVariable(1.0);

		// Calculate the value of the forward bond
		for(int periodIndex = periodStartIndex; periodIndex<periodEndIndex; periodIndex++)
		{
			double subPeriodLength = getLiborPeriod(periodIndex+1) - getLiborPeriod(periodIndex);
			RandomVariable liborOverSubPeriod = getLIBOR(timeIndex, periodIndex);

			accrualAccount = accrualAccount == null ? liborOverSubPeriod.mult(subPeriodLength).add(1.0) : accrualAccount.accrue(liborOverSubPeriod, subPeriodLength);
		}

		RandomVariable libor = accrualAccount.sub(1.0).div(periodEnd - periodStart);

		return libor;
	}

	@Override
	public RandomVariable getLIBOR(int timeIndex, int liborIndex) throws CalculationException
	{
		// This method is just a synonym - call getProcessValue of super class
		return getProcessValue(timeIndex, liborIndex);
	}

	/**
	 * Implement the interpolation of the forward rate in tenor time.
	 * The method provides the forward rate \( F(t_{i}, S, T_{j+1}) \) where \( S \in [T_{j}, T_{j+1}] \).
	 * 
	 * @param timeIndex The time index associated with the simulation time. The index i in \( t_{i} \).
	 * @param periodStartTime The period start time S (on which we interpolate).
	 * @param liborPeriodIndex The period index j for which \( S \in [T_{j}, T_{j+1}] \) (to avoid another lookup).
	 * @return The interpolated forward rate.
	 * @throws CalculationException Thrown if valuation failed.
	 */
	private RandomVariable getInterpolatedLIBOR(int timeIndex, double periodStartTime, int liborPeriodIndex) throws CalculationException
	{
		double tenorPeriodStartTime       = getLiborPeriod(liborPeriodIndex);
		double tenorPeriodEndTime         = getLiborPeriod(liborPeriodIndex + 1);
		double tenorDt                    = tenorPeriodEndTime - tenorPeriodStartTime;
		//Fixed at Long LIBOR period Start.
		timeIndex  = Math.min(timeIndex, getTimeIndex(tenorPeriodStartTime));
		RandomVariable onePlusLongLIBORDt = getLIBOR(timeIndex , liborPeriodIndex).mult(tenorDt).add(1.0);

		double smallDt                    = tenorPeriodEndTime - periodStartTime;
		double alpha                      = smallDt / tenorDt;

		RandomVariable onePlusInterpolatedLIBORDt;
		switch(interpolationMethod)
		{
			case LINEAR:
				onePlusInterpolatedLIBORDt = onePlusLongLIBORDt.mult(alpha).add(1 - alpha);
				break;
			case LOG_LINEAR_UNCORRECTED:
				onePlusInterpolatedLIBORDt = onePlusLongLIBORDt.log().mult(alpha).exp();
				break;
			case LOG_LINEAR_CORRECTED:
				double adjustmentCoefficient     = 0.5 * smallDt * (tenorPeriodStartTime - periodStartTime);
				RandomVariable adjustment        = getInterpolationDriftAdjustment(timeIndex, liborPeriodIndex);
				adjustment = adjustment.mult(adjustmentCoefficient);
				onePlusInterpolatedLIBORDt = onePlusLongLIBORDt.log().mult(alpha).sub(adjustment).exp();
				break;
			default: throw new IllegalArgumentException("Method for enum " + interpolationMethod.name() + " not implemented!");
		}

		{
			// Analytic adjustment for the interpolation
			// @TODO reference to AnalyticModelFromCuvesAndVols must not be null
			// @TODO This adjustment only applies if the corresponding adjustment in getNumeraire is enabled
			double analyticOnePlusLongLIBORDt   = 1 + getForwardRateCurve().getForward(getAnalyticModel(), tenorPeriodStartTime, tenorDt)
														* tenorDt;
			double analyticOnePlusShortLIBORDt	= 1 + getForwardRateCurve().getForward(getAnalyticModel(), periodStartTime, smallDt)
														* smallDt;
			double analyticOnePlusInterpolatedLIBORDt;
			switch(interpolationMethod)
			{
				case LINEAR:
					analyticOnePlusInterpolatedLIBORDt = analyticOnePlusLongLIBORDt * alpha + (1-alpha);
					break;
				case LOG_LINEAR_UNCORRECTED:
				case LOG_LINEAR_CORRECTED:
					analyticOnePlusInterpolatedLIBORDt = Math.exp(Math.log(analyticOnePlusLongLIBORDt) * alpha);
					break;
				default: throw new IllegalArgumentException("Method for enum " + interpolationMethod.name() + " not implemented!");
			}
			onePlusInterpolatedLIBORDt = onePlusInterpolatedLIBORDt.mult(analyticOnePlusShortLIBORDt / analyticOnePlusInterpolatedLIBORDt);
		}

		return onePlusInterpolatedLIBORDt.sub(1.0).div(smallDt);
	}

	/**
	 *
	 * @param evaluationTimeIndex
	 * @param liborIndex
	 * @return
	 * @throws CalculationException
	 */
	private RandomVariable getInterpolationDriftAdjustment(int evaluationTimeIndex, int liborIndex) throws CalculationException
	{
		switch(interpolationMethod)
		{
			case LINEAR:
			case LOG_LINEAR_UNCORRECTED:
				return getRandomVariableForConstant(0.0);

			case LOG_LINEAR_CORRECTED:
				RandomVariable driftAdjustment = getRandomVariableForConstant(0.0);

				double tenorPeriodStartTime  = getLiborPeriod(liborIndex);
				double tenorPeriodEndTime    = getLiborPeriod(liborIndex + 1);
				double tenorDt               = tenorPeriodEndTime - tenorPeriodStartTime;
				int    tenorPeriodStartIndex = getTimeIndex(tenorPeriodStartTime);

				//Check for Cache for Terminal Adjustment
				if(interpolationDriftAdjustmentsTerminal == null)
				{
					interpolationDriftAdjustmentsTerminal =  new RandomVariable[getNumberOfLibors()];
				}
				if(interpolationDriftAdjustmentsTerminal[liborIndex] != null && evaluationTimeIndex == tenorPeriodStartIndex)
				{
					return interpolationDriftAdjustmentsTerminal[liborIndex];
				}
				//not Cached

				//integral approximation with trapezoid method.
				RandomVariable previousIntegrand = getRandomVariableForConstant(0.0);
				{
					RandomVariable[] realizationsAtTimeIndex = new RandomVariable[getNumberOfLibors()];
					for(int liborIndexForRealization = 0; liborIndexForRealization < getNumberOfLibors(); liborIndexForRealization++)
					{
						realizationsAtTimeIndex[liborIndexForRealization] = getLIBOR(0, liborIndexForRealization);
					}
					RandomVariable[] factorLoading = getFactorLoading(0, liborIndex, realizationsAtTimeIndex);
					//o_{Li}(t)
					for(RandomVariable oneFactor : factorLoading)
					{
						previousIntegrand = previousIntegrand.add(oneFactor.squared());
					}
					previousIntegrand = previousIntegrand.div( (realizationsAtTimeIndex[liborIndex].mult(tenorDt).add(1.0)).squared() );
					if(stateSpace == StateSpace.LOGNORMAL)
					{
						previousIntegrand = previousIntegrand.mult( realizationsAtTimeIndex[liborIndex].squared() );
					}
				}

				for(int sumTimeIndex = 1; sumTimeIndex <= evaluationTimeIndex; sumTimeIndex++)
				{
					RandomVariable[] realizationsAtTimeIndex = new RandomVariable[getNumberOfLibors()];
					for(int liborIndexForRealization = 0; liborIndexForRealization < getNumberOfLibors(); liborIndexForRealization++)
					{
						int evaluationTimeIndexForRealizations = Math.min(sumTimeIndex, getTimeIndex(getLiborPeriod(liborIndexForRealization)));
						realizationsAtTimeIndex[liborIndexForRealization] = getLIBOR(evaluationTimeIndexForRealizations, liborIndexForRealization);
					}
					RandomVariable[] factorLoading = getFactorLoading(sumTimeIndex, liborIndex, realizationsAtTimeIndex);
					//o_{Li}(t)
					RandomVariable   integrand = getRandomVariableForConstant(0.0);
					for ( RandomVariable oneFactor: factorLoading)
					{
						integrand = integrand.add(oneFactor.squared());
					}
					integrand = integrand.div( (realizationsAtTimeIndex[liborIndex].mult(tenorDt).add(1.0)).squared() );
					if(stateSpace == StateSpace.LOGNORMAL)
					{
						integrand = integrand.mult( realizationsAtTimeIndex[liborIndex].squared() );
					}
					double integralDt = 0.5 * (getTime(sumTimeIndex) - getTime(sumTimeIndex - 1));
					driftAdjustment = driftAdjustment.add( (integrand.add(previousIntegrand)).mult(integralDt) );
					previousIntegrand = integrand;
				}
				//Cache for fixing time
				if(evaluationTimeIndex == tenorPeriodStartIndex)
				{
					interpolationDriftAdjustmentsTerminal[liborIndex] = driftAdjustment;
				}
				return driftAdjustment;

			default: throw new IllegalArgumentException("Method for enum " + interpolationMethod.name() + " not implemented!");
		}
	}

	@Override
	public int getNumberOfComponents() {
		return liborPeriodDiscretization.getNumberOfTimeSteps();
	}

	@Override
	public int getNumberOfLibors()
	{
		// This is just a synonym to number of components
		return getNumberOfComponents();
	}

	@Override
	public double getLiborPeriod(int timeIndex) {
		if(timeIndex >= liborPeriodDiscretization.getNumberOfTimes() || timeIndex < 0) {
			throw new ArrayIndexOutOfBoundsException("Index for LIBOR period discretization out of bounds: " + timeIndex + ".");
		}
		return liborPeriodDiscretization.getTime(timeIndex);
	}

	@Override
	public int getLiborPeriodIndex(double time) {
		return liborPeriodDiscretization.getTimeIndex(time);
	}

	@Override
	public TimeDiscretization getLiborPeriodDiscretization() {
		return liborPeriodDiscretization;
	}

	/**
	 * @return Returns the LIBOR rates interpolation method. See {@link InterpolationMethod}.
	 */
	public InterpolationMethod getInterpolationMethod() {
		return interpolationMethod;
	}

	/**
	 * @return Returns the measure. See {@link Measure}.
	 */
	public Measure getMeasure() {
		return measure;
	}

	@Override
	public double[][][] getIntegratedLIBORCovariance() {
		synchronized (integratedLIBORCovarianceLazyInitLock) {
			if(integratedLIBORCovariance == null) {
				TimeDiscretization liborPeriodDiscretization = getLiborPeriodDiscretization();
				TimeDiscretization simulationTimeDiscretization = getTimeDiscretization();

				integratedLIBORCovariance = new double[simulationTimeDiscretization.getNumberOfTimeSteps()][liborPeriodDiscretization.getNumberOfTimeSteps()][liborPeriodDiscretization.getNumberOfTimeSteps()];
				for(int timeIndex = 0; timeIndex < simulationTimeDiscretization.getNumberOfTimeSteps(); timeIndex++) {
					double dt = simulationTimeDiscretization.getTime(timeIndex+1) - simulationTimeDiscretization.getTime(timeIndex);
					RandomVariable[][] factorLoadings = new RandomVariable[liborPeriodDiscretization.getNumberOfTimeSteps()][];
					// Prefetch factor loadings
					for(int componentIndex = 0; componentIndex < liborPeriodDiscretization.getNumberOfTimeSteps(); componentIndex++) {
						factorLoadings[componentIndex] = getFactorLoading(timeIndex, componentIndex, null);
					}
					for(int componentIndex1 = 0; componentIndex1 < liborPeriodDiscretization.getNumberOfTimeSteps(); componentIndex1++) {
						RandomVariable[] factorLoadingOfComponent1 = factorLoadings[componentIndex1];
						// Sum the libor cross terms (use symmetry)
						for(int componentIndex2 = componentIndex1; componentIndex2 < liborPeriodDiscretization.getNumberOfTimeSteps(); componentIndex2++) {
							double integratedLIBORCovarianceValue = 0.0;
							if(getLiborPeriod(componentIndex1) > getTime(timeIndex)) {
								RandomVariable[] factorLoadingOfComponent2 = factorLoadings[componentIndex2];
								for(int factorIndex = 0; factorIndex < getNumberOfFactors(); factorIndex++) {
									integratedLIBORCovarianceValue += factorLoadingOfComponent1[factorIndex].get(0) * factorLoadingOfComponent2[factorIndex].get(0) * dt;
								}
							}
							integratedLIBORCovariance[timeIndex][componentIndex1][componentIndex2] = integratedLIBORCovarianceValue;
						}
					}
				}

				// Integrate over time (i.e. sum up).
				for(int timeIndex = 1; timeIndex < simulationTimeDiscretization.getNumberOfTimeSteps(); timeIndex++) {
					double[][] prevIntegratedLIBORCovariance = integratedLIBORCovariance[timeIndex-1];
					double[][] thisIntegratedLIBORCovariance = integratedLIBORCovariance[timeIndex];
					for(int componentIndex1 = 0; componentIndex1 < liborPeriodDiscretization.getNumberOfTimeSteps(); componentIndex1++) {
						for(int componentIndex2 = componentIndex1; componentIndex2 < liborPeriodDiscretization.getNumberOfTimeSteps(); componentIndex2++) {
							thisIntegratedLIBORCovariance[componentIndex1][componentIndex2] = prevIntegratedLIBORCovariance[componentIndex1][componentIndex2] + thisIntegratedLIBORCovariance[componentIndex1][componentIndex2];
							thisIntegratedLIBORCovariance[componentIndex2][componentIndex1] = thisIntegratedLIBORCovariance[componentIndex1][componentIndex2];
						}
					}
				}
			}
		}

		return integratedLIBORCovariance;
	}

	@Override
	public Object clone() {
		try {
			Map<String, Object> properties = new HashMap<>();
			properties.put("measure",		measure.name());
			properties.put("stateSpace",	stateSpace.name());
			return new LIBORMarketModelFromCovarianceModel(getLiborPeriodDiscretization(), getAnalyticModel(), getForwardRateCurve(), getDiscountCurve(), randomVariableFactory, covarianceModel, new CalibrationProduct[0], properties);
		} catch (CalculationException e) {
			return null;
		}
	}

	@Override
	public AnalyticModel getAnalyticModel() {
		return curveModel;
	}

	@Override
	public DiscountCurve getDiscountCurve() {
		return discountCurve;
	}

	@Override
	public ForwardCurve getForwardRateCurve() {
		return forwardRateCurve;
	}

	/**
	 * Return the swaption market data used for calibration (if any, may be null).
	 *
	 * @return The swaption market data used for calibration (if any, may be null).
	 */
	public AbstractSwaptionMarketData getSwaptionMarketData() {
		return swaptionMarketData;
	}

	@Override
	public LIBORCovarianceModel getCovarianceModel() {
		return covarianceModel;
	}

	/**
	 * @param covarianceModel A covariance model
	 * @return A new <code>LIBORMarketModelFromCovarianceModel</code> using the specified covariance model.
	 */
	@Override
	public LIBORMarketModelFromCovarianceModel getCloneWithModifiedCovarianceModel(LIBORCovarianceModel covarianceModel) {
		LIBORMarketModelFromCovarianceModel model = (LIBORMarketModelFromCovarianceModel)this.clone();
		model.covarianceModel = covarianceModel;
		return model;
	}

	@Override
	public LIBORMarketModelFromCovarianceModel getCloneWithModifiedData(Map<String, Object> dataModified) throws CalculationException {
		AbstractRandomVariableFactory 	randomVariableFactory	= this.randomVariableFactory;
		TimeDiscretization		liborPeriodDiscretization	= this.liborPeriodDiscretization;
		AnalyticModel			analyticModel				= this.curveModel;
		ForwardCurve			forwardRateCurve			= this.forwardRateCurve;
		DiscountCurve			discountCurve				= this.discountCurve;
		LIBORCovarianceModel	covarianceModel				= this.covarianceModel;
		Map<String, Object>				properties					= new HashMap<>();
		properties.put("measure",		measure.name());
		properties.put("stateSpace",	stateSpace.name());

		if(dataModified != null) {
			randomVariableFactory = (AbstractRandomVariableFactory)dataModified.getOrDefault("randomVariableFactory", randomVariableFactory);
			liborPeriodDiscretization = (TimeDiscretization)dataModified.getOrDefault("liborPeriodDiscretization", liborPeriodDiscretization);
			analyticModel = (AnalyticModel)dataModified.getOrDefault("analyticModel", analyticModel);
			forwardRateCurve = (ForwardCurve)dataModified.getOrDefault("forwardRateCurve", forwardRateCurve);
			discountCurve = (DiscountCurve)dataModified.getOrDefault("discountCurve", discountCurve);
			covarianceModel = (LIBORCovarianceModel)dataModified.getOrDefault("covarianceModel", covarianceModel);
			swaptionMarketData = (AbstractSwaptionMarketData)dataModified.getOrDefault("swaptionMarketData", swaptionMarketData);

			if(dataModified.containsKey("swaptionMarketData")) {
				throw new RuntimeException("Swaption market data as input for getCloneWithModifiedData not supported.");
			}

			if(dataModified.containsKey("forwardRateShift")) {
				throw new RuntimeException("Forward rate shift clone currently disabled.");
			}
			if(dataModified != null && dataModified.containsKey("swaptionMarketData")) {
				swaptionMarketData = (AbstractSwaptionMarketData)dataModified.get("swaptionMarketData");
			}
			
		}

		LIBORMarketModelFromCovarianceModel newModel = LIBORMarketModelFromCovarianceModel.of(liborPeriodDiscretization, analyticModel, forwardRateCurve, discountCurve, randomVariableFactory, covarianceModel, null, properties);
		return newModel;
	}

	@Override
	public Map<String, RandomVariable> getModelParameters() {
		Map<String, RandomVariable> modelParameters = new TreeMap<>();

		// Add initial values
		for(int liborIndex=0; liborIndex<getLiborPeriodDiscretization().getNumberOfTimeSteps(); liborIndex++) {
			RandomVariable forward = null;
			try {
				forward = getLIBOR(0, liborIndex);
			}
			catch (CalculationException e) {}

			modelParameters.put("FORWARD("+getLiborPeriod(liborIndex) + "," + getLiborPeriod(liborIndex+1) + ")", forward);
		}

		// Add volatilities
		if(covarianceModel instanceof AbstractLIBORCovarianceModelParametric) {
			RandomVariable[] covarianceModelParameters = ((AbstractLIBORCovarianceModelParametric) covarianceModel).getParameter();

			for(int covarianceModelParameterIndex=0; covarianceModelParameterIndex<covarianceModelParameters.length; covarianceModelParameterIndex++) {
				modelParameters.put("COVARIANCEMODELPARAMETER("+ covarianceModelParameterIndex + ")", covarianceModelParameters[covarianceModelParameterIndex]);
			}
		}

		// Add numeraire adjustments
		// TODO: Trigger lazy init
		for(Entry<Double, RandomVariable> numeraireAdjustment : numeraireDiscountFactorForwardRates.entrySet()) {
			modelParameters.put("NUMERAIREADJUSTMENT("+ numeraireAdjustment.getKey() + ")", numeraireAdjustment.getValue());
		}

		return modelParameters;
	}

	private void readObject(ObjectInputStream in) throws IOException, ClassNotFoundException {
		in.defaultReadObject();

		/*
		 * Init transient fields
		 */
		integratedLIBORCovarianceLazyInitLock = new Object();
		numeraires = new ConcurrentHashMap<>();
		numeraireDiscountFactorForwardRates = new ConcurrentHashMap<>();
		numeraireDiscountFactors = new ConcurrentHashMap<>();
	}

	@Override
	public String toString() {
		return "LIBORMarketModelFromCovarianceModel [liborPeriodDiscretization="
				+ liborPeriodDiscretization + ", forwardCurveName="
				+ forwardCurveName + ", curveModel=" + curveModel
				+ ", forwardRateCurve=" + forwardRateCurve + ", discountCurve="
				+ discountCurve + ", covarianceModel=" + covarianceModel
				+ ", driftApproximationMethod=" + driftApproximationMethod
				+ ", measure=" + measure + ", stateSpace=" + stateSpace + "]";
	}
}
<|MERGE_RESOLUTION|>--- conflicted
+++ resolved
@@ -1222,32 +1222,14 @@
 			int		previousEndIndex	= (-periodEndIndex-1)-1;
 			double	nextEndTime			= getLiborPeriod(previousEndIndex+1);
 			// Interpolate libor from periodStart to periodEnd on periodEnd
-<<<<<<< HEAD
 			RandomVariable onePlusLongLIBORdt         = getLIBOR(time, periodStart, nextEndTime).mult(nextEndTime - periodStart).add(1.0);
 			RandomVariable onePlusInterpolatedLIBORDt = getInterpolatedLIBOR(timeIndex, periodEnd, previousEndIndex)
 															.mult(nextEndTime - periodEnd).add(1.0);
 			return onePlusLongLIBORdt.div(onePlusInterpolatedLIBORDt).sub(1.0).div(periodEnd - periodStart);
-=======
-			RandomVariable libor = liborLongPeriod.mult(nextEndTime-periodStart).add(1.0)
-					.div(
-							liborShortPeriod.mult(nextEndTime-previousEndTime).add(1.0).log().mult((nextEndTime-periodEnd)/(nextEndTime-previousEndTime)).exp()
-							).sub(1.0).div(periodEnd-periodStart);
-
-			// Analytic adjustment for the interpolation
-			// @TODO This adjustment only applies if the corresponding adjustment in getNumeraire is enabled
-			double analyticLibor				= getForwardRateCurve().getForward(getAnalyticModel(), previousEndTime, periodEnd-previousEndTime);
-			double analyticLiborShortPeriod		= getForwardRateCurve().getForward(getAnalyticModel(), previousEndTime, nextEndTime-previousEndTime);
-			double analyticInterpolatedOnePlusLiborDt		= Math.exp(Math.log(1 + analyticLiborShortPeriod * (nextEndTime-previousEndTime)) * (periodEnd-previousEndTime)/(nextEndTime-previousEndTime));
-			double analyticOnePlusLiborDt					= (1 + analyticLibor * (periodEnd-previousEndTime));
-			double adjustment = analyticOnePlusLiborDt / analyticInterpolatedOnePlusLiborDt;
-			libor = libor.mult(periodEnd-periodStart).add(1.0).mult(adjustment).sub(1.0).div(periodEnd-periodStart);
-			return libor;
->>>>>>> 8460427f
 		}
 
 		// Interpolation on tenor using interpolationMethod
 		if(periodStartIndex < 0) {
-<<<<<<< HEAD
 			int	previousStartIndex   = (-periodStartIndex-1)-1;
 			double nextStartTime	 = getLiborPeriod(previousStartIndex+1);
 			RandomVariable onePlusLongLIBORdt         = periodEnd > nextStartTime ?
@@ -1256,28 +1238,6 @@
 			RandomVariable onePlusInterpolatedLIBORDt = getInterpolatedLIBOR(timeIndex, periodStart, previousStartIndex)
 															.mult(nextStartTime - periodStart).add(1.0);
 			return onePlusLongLIBORdt.mult(onePlusInterpolatedLIBORDt).sub(1.0).div(periodEnd - periodStart);
-=======
-			int		previousStartIndex	= (-periodStartIndex-1)-1;
-			double	previousStartTime	= getLiborPeriod(previousStartIndex);
-			double	nextStartTime		= getLiborPeriod(previousStartIndex+1);
-			RandomVariable liborLongPeriod		= getLIBOR(time, previousStartTime, periodEnd);
-			RandomVariable	liborShortPeriod	= getLIBOR(time, previousStartTime, nextStartTime);
-
-			RandomVariable libor = liborLongPeriod.mult(periodEnd-previousStartTime).add(1.0)
-					.div(
-							liborShortPeriod.mult(nextStartTime-previousStartTime).add(1.0).log().mult((periodStart-previousStartTime)/(nextStartTime-previousStartTime)).exp()
-							).sub(1.0).div(periodEnd-periodStart);
-
-			// Analytic adjustment for the interpolation
-			// @TODO This adjustment only applies if the corresponding adjustment in getNumeraire is enabled
-			double analyticLibor				= getForwardRateCurve().getForward(getAnalyticModel(), periodStart, nextStartTime-periodStart);
-			double analyticLiborShortPeriod		= getForwardRateCurve().getForward(getAnalyticModel(), previousStartTime, nextStartTime-previousStartTime);
-			double analyticInterpolatedOnePlusLiborDt		= Math.exp(Math.log(1 + analyticLiborShortPeriod * (nextStartTime-previousStartTime)) * (nextStartTime-periodStart)/(nextStartTime-previousStartTime));
-			double analyticOnePlusLiborDt					= (1 + analyticLibor * (nextStartTime-periodStart));
-			double adjustment = analyticOnePlusLiborDt / analyticInterpolatedOnePlusLiborDt;
-			libor = libor.mult(periodEnd-periodStart).add(1.0).mult(adjustment).sub(1.0).div(periodEnd-periodStart);
-			return libor;
->>>>>>> 8460427f
 		}
 
 		if(periodStartIndex < 0 || periodEndIndex < 0) {
