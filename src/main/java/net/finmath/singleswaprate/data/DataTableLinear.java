--- conflicted
+++ resolved
@@ -1,220 +1,210 @@
-package net.finmath.singleswaprate.data;
-
-import java.time.LocalDate;
-import java.util.Arrays;
-import java.util.List;
-
-import org.apache.commons.math3.analysis.UnivariateFunction;
-import org.apache.commons.math3.analysis.interpolation.LinearInterpolator;
-import org.apache.commons.math3.analysis.interpolation.UnivariateInterpolator;
-
-import net.finmath.interpolation.BiLinearInterpolation;
-import net.finmath.time.SchedulePrototype;
-
-/**
- * Extends {@link DataTableBasic} with the capacity to interpolate values between tenor grid nodes, using {@link BiLinearInterpolation}
- * Note that the interpolation is done to the accuracy of the table convention.
- *
- * @author Christian Fries
- * @author Roland Bachl
- *
- */
-public class DataTableLinear extends DataTableBasic implements DataTable, Cloneable {
-
-	private static final long serialVersionUID = -2406767129264582719L;
-
-	private transient BiLinearInterpolation interpolator = null;
-	private static final UnivariateInterpolator sliceInterpolator = new LinearInterpolator();
-
-	/**
-	 * Create an interpolated table from a basic table.
-	 *
-	 * @param baseTable The table to receive interpolation.
-	 * @return The table with interpolation.
-	 */
-	public static DataTableLinear interpolateDataTable(final DataTableBasic baseTable) {
-
-		final int[] maturities = new int[baseTable.size()];
-		final int[] terminations = new int[baseTable.size()];
-		final double[] values = new double[baseTable.size()];
-
-		int i = 0;
-		for(final int maturity : baseTable.getMaturities()) {
-			for(final int termination : baseTable.getTerminationsForMaturity(maturity)) {
-				maturities[i] = maturity;
-				terminations[i] = termination;
-				values[i++] = baseTable.getValue(maturity, termination);
-			}
-		}
-
-		return new DataTableLinear(baseTable.getName(), baseTable.getConvention(), baseTable.getReferenceDate(), baseTable.getScheduleMetaData(),
-				maturities, terminations, values);
-	}
-
-	/**
-	 * Create an empty table.
-	 *
-	 * @param name The name of the table.
-	 * @param convention The convention of the table.
-	 * @param referenceDate The referenceDate of the table.
-	 * @param scheduleMetaData The schedule meta data of the table.
-	 */
-	public DataTableLinear(final String name, final TableConvention convention, final LocalDate referenceDate,
-			final SchedulePrototype scheduleMetaData) {
-		super(name, convention, referenceDate, scheduleMetaData);
-	}
-
-	/**
-	 * Create a table.
-	 *
-	 * @param name The name of the table.
-	 * @param convention The convention of the table.
-	 * @param referenceDate The referenceDate of the table.
-	 * @param scheduleMetaData The schedule meta data of the table.
-	 * @param maturities The maturities of the points as offset with respect to the reference date.
-	 * @param terminations The terminations of the points as offset with respect to the maturity date.
-	 * @param values The values at the points.
-	 */
-	public DataTableLinear(final String name, final TableConvention convention, final LocalDate referenceDate,
-			final SchedulePrototype scheduleMetaData, final int[] maturities, final int[] terminations, final double[] values) {
-		super(name, convention, referenceDate, scheduleMetaData, maturities, terminations, values);
-	}
-
-	/**
-	 * Create a table.
-	 *
-	 * @param name The name of the table.
-	 * @param convention The convention of the table.
-	 * @param referenceDate The referenceDate of the table.
-	 * @param scheduleMetaData The schedule meta data of the table.
-	 * @param maturities The maturities of the points as offset with respect to the reference date.
-	 * @param terminations The terminations of the points as offset with respect to the maturity date.
-	 * @param values The values at the points.
-	 */
-	public DataTableLinear(final String name, final TableConvention convention, final LocalDate referenceDate,
-			final SchedulePrototype scheduleMetaData, final List<Integer> maturities, final List<Integer> terminations, final List<Double> values) {
-		super(name, convention, referenceDate, scheduleMetaData, maturities, terminations, values);
-	}
-
-	private void initInterpolator() {
-		if(interpolator != null) {
-			return;
-		}
-
-		final double[] maturities		= getMaturities().stream().mapToDouble(Integer::doubleValue).toArray();
-		final double[] terminations	= getTerminations().stream().mapToDouble(Integer::doubleValue).toArray();
-		final double[][] values		= new double[maturities.length][terminations.length];
-		for(int iMat = 0; iMat < maturities.length; iMat++) {
-			for(int iTer = 0; iTer < terminations.length; iTer++) {
-				values[iMat][iTer] = super.getValue((int) maturities[iMat], (int) terminations[iTer]);
-			}
-		}
-		interpolator = new BiLinearInterpolation(maturities, terminations, values);
-	}
-
-	@Override
-	public double getValue(final int maturity, final int termination) {
-		if(containsEntryFor(maturity, termination)) {
-			return super.getValue(maturity, termination);
-		}
-
-		// check if either of the table dimensions is one and fits the input, otherwise default to bivariate interpolation.
-		if(getMaturities().size() == 1 && getMaturities().contains(maturity)) {
-
-<<<<<<< HEAD
-			final int[] terminations = ArrayUtils.toPrimitive(getTerminationsForMaturity(maturity).toArray(new Integer[0]));
-			final double[] values = new double[terminations.length];
-=======
-			int[] terminations = getTerminationsForMaturity(maturity).stream().mapToInt(Integer::intValue).toArray();
-			double[] values = new double[terminations.length];
->>>>>>> 064ea30b
-
-			for(int i = 0; i < values.length; i++) {
-				values[i] = super.getValue(maturity, terminations[i]);
-			}
-
-			final UnivariateFunction curve = sliceInterpolator.interpolate(Arrays.stream(terminations).asDoubleStream().toArray(), values);
-			return curve.value(termination);
-
-		} else if(getTerminations().size() == 1 && getTerminations().contains(termination)){
-
-<<<<<<< HEAD
-			final int[] maturities = ArrayUtils.toPrimitive(getMaturitiesForTermination(termination).toArray(new Integer[0]));
-			final double[] values = new double[maturities.length];
-=======
-			int[] maturities = getMaturitiesForTermination(termination).stream().mapToInt(Integer::intValue).toArray();
-			double[] values = new double[maturities.length];
->>>>>>> 064ea30b
-
-			for(int i = 0; i< maturities.length; i++) {
-				values[i] = super.getValue(maturities[i], termination);
-			}
-
-			final UnivariateFunction curve = sliceInterpolator.interpolate(Arrays.stream(maturities).asDoubleStream().toArray(), values);
-			return curve.value(maturity);
-		}
-		if(size() != getMaturities().size() * getTerminations().size()) {
-			throw new RuntimeException("For interpolation " +getName()+ " requires a regular grid of values.");
-		}
-
-		initInterpolator();
-		return interpolator.apply(new Double(maturity), new Double(termination));
-
-	}
-
-	@Override
-	public double getValue(final double maturity, final double termination) {
-		if(containsEntryFor(maturity, termination)) {
-			return super.getValue(maturity, termination);
-		}
-
-		// round to make regular grid
-		int roundingMultiplier;
-		switch (getConvention()) {
-		case YEARS: roundingMultiplier = 1; break;
-		case MONTHS: roundingMultiplier = 12; break;
-		case DAYS: roundingMultiplier = 365; break;
-		case WEEKS: roundingMultiplier = 52; break;
-		default: throw new RuntimeException("No tableConvention specified");
-		}
-
-
-		final int roundedMaturity = Math.toIntExact(Math.round(maturity * roundingMultiplier));
-		final int roundedTermination = Math.toIntExact(Math.round(termination * roundingMultiplier)) - roundedMaturity;
-
-		return getValue(roundedMaturity, roundedTermination);
-	}
-
-	@Override
-	public DataTableLinear clone() {
-
-		final int[] maturities = new int[size()];
-		final int[] terminations = new int[size()];
-		final double[] values = new double[size()];
-
-		int i = 0;
-		for(final int maturity : getMaturities()) {
-			for(final int termination : getTerminationsForMaturity(maturity)) {
-				maturities[i] = maturity;
-				terminations[i] = termination;
-				values[i++] = getValue(maturity, termination);
-			}
-		}
-
-		return new DataTableLinear(getName(), getConvention(), getReferenceDate(), getScheduleMetaData(), maturities, terminations, values);
-	}
-
-	@Override
-	public String toString() {
-		return toString(1.0);
-	}
-
-	@Override
-	public String toString(final double unit) {
-		final StringBuilder builder = new StringBuilder();
-		builder.append("DataTableLinear with base table: ");
-		builder.append(super.toString(unit));
-
-		return builder.toString();
-	}
-}
+package net.finmath.singleswaprate.data;
+
+import java.time.LocalDate;
+import java.util.Arrays;
+import java.util.List;
+
+import org.apache.commons.math3.analysis.UnivariateFunction;
+import org.apache.commons.math3.analysis.interpolation.LinearInterpolator;
+import org.apache.commons.math3.analysis.interpolation.UnivariateInterpolator;
+
+import net.finmath.interpolation.BiLinearInterpolation;
+import net.finmath.time.SchedulePrototype;
+
+/**
+ * Extends {@link DataTableBasic} with the capacity to interpolate values between tenor grid nodes, using {@link BiLinearInterpolation}
+ * Note that the interpolation is done to the accuracy of the table convention.
+ *
+ * @author Christian Fries
+ * @author Roland Bachl
+ *
+ */
+public class DataTableLinear extends DataTableBasic implements DataTable, Cloneable {
+
+	private static final long serialVersionUID = -2406767129264582719L;
+
+	private transient BiLinearInterpolation interpolator = null;
+	private static final UnivariateInterpolator sliceInterpolator = new LinearInterpolator();
+
+	/**
+	 * Create an interpolated table from a basic table.
+	 *
+	 * @param baseTable The table to receive interpolation.
+	 * @return The table with interpolation.
+	 */
+	public static DataTableLinear interpolateDataTable(final DataTableBasic baseTable) {
+
+		final int[] maturities = new int[baseTable.size()];
+		final int[] terminations = new int[baseTable.size()];
+		final double[] values = new double[baseTable.size()];
+
+		int i = 0;
+		for(final int maturity : baseTable.getMaturities()) {
+			for(final int termination : baseTable.getTerminationsForMaturity(maturity)) {
+				maturities[i] = maturity;
+				terminations[i] = termination;
+				values[i++] = baseTable.getValue(maturity, termination);
+			}
+		}
+
+		return new DataTableLinear(baseTable.getName(), baseTable.getConvention(), baseTable.getReferenceDate(), baseTable.getScheduleMetaData(),
+				maturities, terminations, values);
+	}
+
+	/**
+	 * Create an empty table.
+	 *
+	 * @param name The name of the table.
+	 * @param convention The convention of the table.
+	 * @param referenceDate The referenceDate of the table.
+	 * @param scheduleMetaData The schedule meta data of the table.
+	 */
+	public DataTableLinear(final String name, final TableConvention convention, final LocalDate referenceDate,
+			final SchedulePrototype scheduleMetaData) {
+		super(name, convention, referenceDate, scheduleMetaData);
+	}
+
+	/**
+	 * Create a table.
+	 *
+	 * @param name The name of the table.
+	 * @param convention The convention of the table.
+	 * @param referenceDate The referenceDate of the table.
+	 * @param scheduleMetaData The schedule meta data of the table.
+	 * @param maturities The maturities of the points as offset with respect to the reference date.
+	 * @param terminations The terminations of the points as offset with respect to the maturity date.
+	 * @param values The values at the points.
+	 */
+	public DataTableLinear(final String name, final TableConvention convention, final LocalDate referenceDate,
+			final SchedulePrototype scheduleMetaData, final int[] maturities, final int[] terminations, final double[] values) {
+		super(name, convention, referenceDate, scheduleMetaData, maturities, terminations, values);
+	}
+
+	/**
+	 * Create a table.
+	 *
+	 * @param name The name of the table.
+	 * @param convention The convention of the table.
+	 * @param referenceDate The referenceDate of the table.
+	 * @param scheduleMetaData The schedule meta data of the table.
+	 * @param maturities The maturities of the points as offset with respect to the reference date.
+	 * @param terminations The terminations of the points as offset with respect to the maturity date.
+	 * @param values The values at the points.
+	 */
+	public DataTableLinear(final String name, final TableConvention convention, final LocalDate referenceDate,
+			final SchedulePrototype scheduleMetaData, final List<Integer> maturities, final List<Integer> terminations, final List<Double> values) {
+		super(name, convention, referenceDate, scheduleMetaData, maturities, terminations, values);
+	}
+
+	private void initInterpolator() {
+		if(interpolator != null) {
+			return;
+		}
+
+		final double[] maturities		= getMaturities().stream().mapToDouble(Integer::doubleValue).toArray();
+		final double[] terminations	= getTerminations().stream().mapToDouble(Integer::doubleValue).toArray();
+		final double[][] values		= new double[maturities.length][terminations.length];
+		for(int iMat = 0; iMat < maturities.length; iMat++) {
+			for(int iTer = 0; iTer < terminations.length; iTer++) {
+				values[iMat][iTer] = super.getValue((int) maturities[iMat], (int) terminations[iTer]);
+			}
+		}
+		interpolator = new BiLinearInterpolation(maturities, terminations, values);
+	}
+
+	@Override
+	public double getValue(final int maturity, final int termination) {
+		if(containsEntryFor(maturity, termination)) {
+			return super.getValue(maturity, termination);
+		}
+
+		// check if either of the table dimensions is one and fits the input, otherwise default to bivariate interpolation.
+		if(getMaturities().size() == 1 && getMaturities().contains(maturity)) {
+
+			final int[] terminations = getTerminationsForMaturity(maturity).stream().mapToInt(Integer::intValue).toArray();
+			final double[] values = new double[terminations.length];
+
+			for(int i = 0; i < values.length; i++) {
+				values[i] = super.getValue(maturity, terminations[i]);
+			}
+
+			final UnivariateFunction curve = sliceInterpolator.interpolate(Arrays.stream(terminations).asDoubleStream().toArray(), values);
+			return curve.value(termination);
+
+		} else if(getTerminations().size() == 1 && getTerminations().contains(termination)){
+
+			final int[] maturities = getMaturitiesForTermination(termination).stream().mapToInt(Integer::intValue).toArray();
+			final double[] values = new double[maturities.length];
+
+			for(int i = 0; i< maturities.length; i++) {
+				values[i] = super.getValue(maturities[i], termination);
+			}
+
+			final UnivariateFunction curve = sliceInterpolator.interpolate(Arrays.stream(maturities).asDoubleStream().toArray(), values);
+			return curve.value(maturity);
+		}
+		if(size() != getMaturities().size() * getTerminations().size()) {
+			throw new RuntimeException("For interpolation " +getName()+ " requires a regular grid of values.");
+		}
+
+		initInterpolator();
+		return interpolator.apply(new Double(maturity), new Double(termination));
+
+	}
+
+	@Override
+	public double getValue(final double maturity, final double termination) {
+		if(containsEntryFor(maturity, termination)) {
+			return super.getValue(maturity, termination);
+		}
+
+		// round to make regular grid
+		int roundingMultiplier;
+		switch (getConvention()) {
+		case YEARS: roundingMultiplier = 1; break;
+		case MONTHS: roundingMultiplier = 12; break;
+		case DAYS: roundingMultiplier = 365; break;
+		case WEEKS: roundingMultiplier = 52; break;
+		default: throw new RuntimeException("No tableConvention specified");
+		}
+
+
+		final int roundedMaturity = Math.toIntExact(Math.round(maturity * roundingMultiplier));
+		final int roundedTermination = Math.toIntExact(Math.round(termination * roundingMultiplier)) - roundedMaturity;
+
+		return getValue(roundedMaturity, roundedTermination);
+	}
+
+	@Override
+	public DataTableLinear clone() {
+
+		final int[] maturities = new int[size()];
+		final int[] terminations = new int[size()];
+		final double[] values = new double[size()];
+
+		int i = 0;
+		for(final int maturity : getMaturities()) {
+			for(final int termination : getTerminationsForMaturity(maturity)) {
+				maturities[i] = maturity;
+				terminations[i] = termination;
+				values[i++] = getValue(maturity, termination);
+			}
+		}
+
+		return new DataTableLinear(getName(), getConvention(), getReferenceDate(), getScheduleMetaData(), maturities, terminations, values);
+	}
+
+	@Override
+	public String toString() {
+		return toString(1.0);
+	}
+
+	@Override
+	public String toString(final double unit) {
+		final StringBuilder builder = new StringBuilder();
+		builder.append("DataTableLinear with base table: ");
+		builder.append(super.toString(unit));
+
+		return builder.toString();
+	}
+}